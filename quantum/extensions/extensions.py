
# vim: tabstop=4 shiftwidth=4 softtabstop=4

# Copyright 2011 OpenStack LLC.
# Copyright 2011 Justin Santa Barbara
# All Rights Reserved.
#
#    Licensed under the Apache License, Version 2.0 (the "License"); you may
#    not use this file except in compliance with the License. You may obtain
#    a copy of the License at
#
#         http://www.apache.org/licenses/LICENSE-2.0
#
#    Unless required by applicable law or agreed to in writing, software
#    distributed under the License is distributed on an "AS IS" BASIS, WITHOUT
#    WARRANTIES OR CONDITIONS OF ANY KIND, either express or implied. See the
#    License for the specific language governing permissions and limitations
#    under the License.

from abc import ABCMeta
import imp
import logging
import os

import routes
import webob.dec
import webob.exc

from quantum.common import exceptions
import quantum.extensions
from quantum.manager import QuantumManager
from quantum.openstack.common import cfg
from quantum.openstack.common import importutils
from quantum import wsgi


LOG = logging.getLogger('quantum.api.extensions')

# Besides the supported_extension_aliases in plugin class,
# we also support register enabled extensions here so that we
# can load some mandatory files (such as db models) before initialize plugin
ENABLED_EXTS = {
    'quantum.plugins.linuxbridge.lb_quantum_plugin.LinuxBridgePluginV2':
    {
        'ext_alias': ["quotas"],
        'ext_db_models': ['quantum.extensions._quotav2_model.Quota'],
    },
    'quantum.plugins.openvswitch.ovs_quantum_plugin.OVSQuantumPluginV2':
    {
        'ext_alias': ["quotas"],
        'ext_db_models': ['quantum.extensions._quotav2_model.Quota'],
    },
}


class PluginInterface(object):
    __metaclass__ = ABCMeta

    @classmethod
    def __subclasshook__(cls, klass):
        """
        The __subclasshook__ method is a class method
        that will be called everytime a class is tested
        using issubclass(klass, PluginInterface).
        In that case, it will check that every method
        marked with the abstractmethod decorator is
        provided by the plugin class.
        """
        for method in cls.__abstractmethods__:
            if any(method in base.__dict__ for base in klass.__mro__):
                continue
            return NotImplemented
        return True


class ExtensionDescriptor(object):
    """Base class that defines the contract for extensions.

    Note that you don't have to derive from this class to have a valid
    extension; it is purely a convenience.

    """

    def get_name(self):
        """The name of the extension.

        e.g. 'Fox In Socks'

        """
        raise NotImplementedError()

    def get_alias(self):
        """The alias for the extension.

        e.g. 'FOXNSOX'

        """
        raise NotImplementedError()

    def get_description(self):
        """Friendly description for the extension.

        e.g. 'The Fox In Socks Extension'

        """
        raise NotImplementedError()

    def get_namespace(self):
        """The XML namespace for the extension.

        e.g. 'http://www.fox.in.socks/api/ext/pie/v1.0'

        """
        raise NotImplementedError()

    def get_updated(self):
        """The timestamp when the extension was last updated.

        e.g. '2011-01-22T13:25:27-06:00'

        """
        # NOTE(justinsb): Not sure of the purpose of this is, vs the XML NS
        raise NotImplementedError()

    def get_resources(self):
        """List of extensions.ResourceExtension extension objects.

        Resources define new nouns, and are accessible through URLs.

        """
        resources = []
        return resources

    def get_actions(self):
        """List of extensions.ActionExtension extension objects.

        Actions are verbs callable from the API.

        """
        actions = []
        return actions

    def get_request_extensions(self):
        """List of extensions.RequestException extension objects.

        Request extensions are used to handle custom request data.

        """
        request_exts = []
        return request_exts

    def get_extended_resources(self, version):
        """retrieve extended resources or attributes for core resources.

        Extended attributes are implemented by a core plugin similarly
        to the attributes defined in the core, and can appear in
        request and response messages. Their names are scoped with the
        extension's prefix. The core API version is passed to this
        function, which must return a
        map[<resource_name>][<attribute_name>][<attribute_property>]
        specifying the extended resource attribute properties required
        by that API version.

        Extension can add resources and their attr definitions too.
        The returned map can be integrated into RESOURCE_ATTRIBUTE_MAP.
        """
        return {}

    def get_plugin_interface(self):
        """
        Returns an abstract class which defines contract for the plugin.
        The abstract class should inherit from extesnions.PluginInterface,
        Methods in this abstract class  should be decorated as abstractmethod
        """
        return None


class ActionExtensionController(wsgi.Controller):

    def __init__(self, application):

        self.application = application
        self.action_handlers = {}

    def add_action(self, action_name, handler):
        self.action_handlers[action_name] = handler

    def action(self, request, id):

        input_dict = self._deserialize(request.body,
                                       request.get_content_type())
        for action_name, handler in self.action_handlers.iteritems():
            if action_name in input_dict:
                return handler(input_dict, request, id)
        # no action handler found (bump to downstream application)
        response = self.application
        return response


class RequestExtensionController(wsgi.Controller):

    def __init__(self, application):
        self.application = application
        self.handlers = []

    def add_handler(self, handler):
        self.handlers.append(handler)

    def process(self, request, *args, **kwargs):
        res = request.get_response(self.application)
        # currently request handlers are un-ordered
        for handler in self.handlers:
            response = handler(request, res)
        return response


class ExtensionController(wsgi.Controller):

    def __init__(self, extension_manager):
        self.extension_manager = extension_manager

    def _translate(self, ext):
        ext_data = {}
        ext_data['name'] = ext.get_name()
        ext_data['alias'] = ext.get_alias()
        ext_data['description'] = ext.get_description()
        ext_data['namespace'] = ext.get_namespace()
        ext_data['updated'] = ext.get_updated()
        ext_data['links'] = []  # TODO(dprince): implement extension links
        return ext_data

    def index(self, request):
        extensions = []
        for _alias, ext in self.extension_manager.extensions.iteritems():
            extensions.append(self._translate(ext))
        return dict(extensions=extensions)

    def show(self, request, id):
        # NOTE(dprince): the extensions alias is used as the 'id' for show
        ext = self.extension_manager.extensions.get(id, None)
        if not ext:
            raise webob.exc.HTTPNotFound(
                _("Extension with alias %s does not exist") % id)
        return dict(extension=self._translate(ext))

    def delete(self, request, id):
        raise webob.exc.HTTPNotFound()

    def create(self, request):
        raise webob.exc.HTTPNotFound()


class ExtensionMiddleware(wsgi.Middleware):
    """Extensions middleware for WSGI."""
    def __init__(self, application,
                 ext_mgr=None):

        self.ext_mgr = (ext_mgr
                        or ExtensionManager(
                        get_extensions_path()))
        mapper = routes.Mapper()

        # extended resources
        for resource in self.ext_mgr.get_resources():
            LOG.debug(_('Extended resource: %s'),
                      resource.collection)
            for action, method in resource.collection_actions.iteritems():
                path_prefix = ""
                parent = resource.parent
                conditions = dict(method=[method])
                path = "/%s/%s" % (resource.collection, action)
                if parent:
                    path_prefix = "/%s/{%s_id}" % (parent["collection_name"],
                                                   parent["member_name"])
                with mapper.submapper(controller=resource.controller,
                                      action=action,
                                      path_prefix=path_prefix,
                                      conditions=conditions) as submap:
                    submap.connect(path)
                    submap.connect("%s.:(format)" % path)
            mapper.resource(resource.collection, resource.collection,
                            controller=resource.controller,
                            member=resource.member_actions,
                            parent_resource=resource.parent)

        # extended actions
        action_controllers = self._action_ext_controllers(application,
                                                          self.ext_mgr, mapper)
        for action in self.ext_mgr.get_actions():
            LOG.debug(_('Extended action: %s'), action.action_name)
            controller = action_controllers[action.collection]
            controller.add_action(action.action_name, action.handler)

        # extended requests
        req_controllers = self._request_ext_controllers(application,
                                                        self.ext_mgr, mapper)
        for request_ext in self.ext_mgr.get_request_extensions():
            LOG.debug(_('Extended request: %s'), request_ext.key)
            controller = req_controllers[request_ext.key]
            controller.add_handler(request_ext.handler)

        self._router = routes.middleware.RoutesMiddleware(self._dispatch,
                                                          mapper)
        super(ExtensionMiddleware, self).__init__(application)

    @classmethod
    def factory(cls, global_config, **local_config):
        """Paste factory."""
        def _factory(app):
            return cls(app, global_config, **local_config)
        return _factory

    def _action_ext_controllers(self, application, ext_mgr, mapper):
        """Return a dict of ActionExtensionController-s by collection."""
        action_controllers = {}
        for action in ext_mgr.get_actions():
            if not action.collection in action_controllers.keys():
                controller = ActionExtensionController(application)
                mapper.connect("/%s/:(id)/action.:(format)" %
                               action.collection,
                               action='action',
                               controller=controller,
                               conditions=dict(method=['POST']))
                mapper.connect("/%s/:(id)/action" % action.collection,
                               action='action',
                               controller=controller,
                               conditions=dict(method=['POST']))
                action_controllers[action.collection] = controller

        return action_controllers

    def _request_ext_controllers(self, application, ext_mgr, mapper):
        """Returns a dict of RequestExtensionController-s by collection."""
        request_ext_controllers = {}
        for req_ext in ext_mgr.get_request_extensions():
            if not req_ext.key in request_ext_controllers.keys():
                controller = RequestExtensionController(application)
                mapper.connect(req_ext.url_route + '.:(format)',
                               action='process',
                               controller=controller,
                               conditions=req_ext.conditions)

                mapper.connect(req_ext.url_route,
                               action='process',
                               controller=controller,
                               conditions=req_ext.conditions)
                request_ext_controllers[req_ext.key] = controller

        return request_ext_controllers

    @webob.dec.wsgify(RequestClass=wsgi.Request)
    def __call__(self, req):
        """Route the incoming request with router."""
        req.environ['extended.app'] = self.application
        return self._router

    @staticmethod
    @webob.dec.wsgify(RequestClass=wsgi.Request)
    def _dispatch(req):
        """Dispatch the request.

        Returns the routed WSGI app's response or defers to the extended
        application.

        """
        match = req.environ['wsgiorg.routing_args'][1]
        if not match:
            return req.environ['extended.app']
        app = match['controller']
        return app


def plugin_aware_extension_middleware_factory(global_config, **local_config):
    """Paste factory."""
    def _factory(app):
        ext_mgr = PluginAwareExtensionManager.get_instance()
        return ExtensionMiddleware(app, ext_mgr=ext_mgr)
    return _factory


class ExtensionManager(object):
    """Load extensions from the configured extension path.

    See tests/unit/extensions/foxinsocks.py for an
    example extension implementation.

    """
    def __init__(self, path):
        LOG.info(_('Initializing extension manager.'))
        self.path = path
        self.extensions = {}
        self._load_all_extensions()

    def get_resources(self):
        """Returns a list of ResourceExtension objects."""
        resources = []
        resources.append(ResourceExtension('extensions',
                                           ExtensionController(self)))
        for ext in self.extensions.itervalues():
            try:
                resources.extend(ext.get_resources())
            except AttributeError:
                # NOTE(dprince): Extension aren't required to have resource
                # extensions
                pass
        return resources

    def get_actions(self):
        """Returns a list of ActionExtension objects."""
        actions = []
        for ext in self.extensions.itervalues():
            try:
                actions.extend(ext.get_actions())
            except AttributeError:
                # NOTE(dprince): Extension aren't required to have action
                # extensions
                pass
        return actions

    def get_request_extensions(self):
        """Returns a list of RequestExtension objects."""
        request_exts = []
        for ext in self.extensions.itervalues():
            try:
                request_exts.extend(ext.get_request_extensions())
            except AttributeError:
                # NOTE(dprince): Extension aren't required to have request
                # extensions
                pass
        return request_exts

    def extend_resources(self, version, attr_map):
        """Extend resources with additional resources or attributes.

        :param: attr_map, the existing mapping from resource name to
        attrs definition.

        After this function, we will extend the attr_map if an extension
        wants to extend this map.
        """
        for ext in self.extensions.itervalues():
<<<<<<< HEAD
            if not hasattr(ext, 'get_extended_resources'):
                continue
=======
>>>>>>> 1277e47c
            try:
                extended_attrs = ext.get_extended_resources(version)
                for resource, resource_attrs in extended_attrs.iteritems():
                    if attr_map.get(resource, None):
                        attr_map[resource].update(resource_attrs)
                    else:
                        attr_map[resource] = resource_attrs
            except AttributeError:
<<<<<<< HEAD
                LOG.exception("Error fetching extended attributes for "
                              "extension '%s'" % ext.get_name())
=======
                # Extensions aren't required to have extended
                # attributes
                pass
>>>>>>> 1277e47c

    def _check_extension(self, extension):
        """Checks for required methods in extension objects."""
        try:
            LOG.debug(_('Ext name: %s'), extension.get_name())
            LOG.debug(_('Ext alias: %s'), extension.get_alias())
            LOG.debug(_('Ext description: %s'), extension.get_description())
            LOG.debug(_('Ext namespace: %s'), extension.get_namespace())
            LOG.debug(_('Ext updated: %s'), extension.get_updated())
        except AttributeError as ex:
            LOG.exception(_("Exception loading extension: %s"), unicode(ex))
            return False
        if hasattr(extension, 'check_env'):
            try:
                extension.check_env()
            except exceptions.InvalidExtenstionEnv as ex:
                LOG.warn(_("Exception loading extension: %s"), unicode(ex))
                return False
        return True

    def _load_all_extensions(self):
        """Load extensions from the configured path.

        Load extensions from the configured path. The extension name is
        constructed from the module_name. If your extension module was named
        widgets.py the extension class within that module should be
        'Widgets'.

        See tests/unit/extensions/foxinsocks.py for an example
        extension implementation.

        """
        for path in self.path.split(':'):
            if os.path.exists(path):
                self._load_all_extensions_from_path(path)
            else:
                LOG.error("Extension path \"%s\" doesn't exist!" % path)

    def _load_all_extensions_from_path(self, path):
        for f in os.listdir(path):
            try:
                LOG.info(_('Loading extension file: %s'), f)
                mod_name, file_ext = os.path.splitext(os.path.split(f)[-1])
                ext_path = os.path.join(path, f)
                if file_ext.lower() == '.py' and not mod_name.startswith('_'):
                    mod = imp.load_source(mod_name, ext_path)
                    ext_name = mod_name[0].upper() + mod_name[1:]
                    new_ext_class = getattr(mod, ext_name, None)
                    if not new_ext_class:
                        LOG.warn(_('Did not find expected name '
                                   '"%(ext_name)s" in %(file)s'),
                                 {'ext_name': ext_name,
                                  'file': ext_path})
                        continue
                    new_ext = new_ext_class()
                    self.add_extension(new_ext)
            except Exception as exception:
                LOG.warn("extension file %s wasnt loaded due to %s",
                         f, exception)

    def add_extension(self, ext):
        # Do nothing if the extension doesn't check out
        if not self._check_extension(ext):
            return

        alias = ext.get_alias()
        LOG.warn(_('Loaded extension: %s'), alias)

        if alias in self.extensions:
            raise exceptions.Error("Found duplicate extension: %s" %
                                   alias)
        self.extensions[alias] = ext


class PluginAwareExtensionManager(ExtensionManager):

    _instance = None

    def __init__(self, path, plugin):
        self.plugin = plugin
        super(PluginAwareExtensionManager, self).__init__(path)

    def _check_extension(self, extension):
        """Checks if plugin supports extension and implements the
        extension contract."""
        extension_is_valid = super(PluginAwareExtensionManager,
                                   self)._check_extension(extension)
        return (extension_is_valid and
                self._plugin_supports(extension) and
                self._plugin_implements_interface(extension) and
                self._plugin_configured_for_extension(extension))

    def _plugin_supports(self, extension):
        alias = extension.get_alias()
        supports_extension = (hasattr(self.plugin,
                                      "supported_extension_aliases") and
                              alias in self.plugin.supported_extension_aliases)
        plugin_provider = cfg.CONF.core_plugin
        if not supports_extension and plugin_provider in ENABLED_EXTS:
            supports_extension = (alias in
                                  ENABLED_EXTS[plugin_provider]['ext_alias'])
        if not supports_extension:
            LOG.warn("extension %s not supported by plugin %s",
                     alias, self.plugin)
        return supports_extension

    def _plugin_implements_interface(self, extension):
        if(not hasattr(extension, "get_plugin_interface") or
           extension.get_plugin_interface() is None):
            return True
        plugin_has_interface = isinstance(self.plugin,
                                          extension.get_plugin_interface())
        if not plugin_has_interface:
            LOG.warn("plugin %s does not implement extension's"
                     "plugin interface %s" % (self.plugin,
                                              extension.get_alias()))
        return plugin_has_interface

<<<<<<< HEAD
=======
    def _plugin_configured_for_extension(self, extension):
        if hasattr(extension, "check_plugin_config"):
            return extension.check_plugin_config(self.plugin)
        return True

>>>>>>> 1277e47c
    @classmethod
    def get_instance(cls):
        if cls._instance is None:
            plugin_provider = cfg.CONF.core_plugin
            if plugin_provider in ENABLED_EXTS:
                for model in ENABLED_EXTS[plugin_provider]['ext_db_models']:
                    LOG.debug('loading model %s', model)
                    model_class = importutils.import_class(model)
            cls._instance = cls(get_extensions_path(),
                                QuantumManager.get_plugin())
        return cls._instance

<<<<<<< HEAD
=======
    def _plugin_configured_for_extension(self, extension):
        if hasattr(extension, "check_plugin_config"):
            return extension.check_plugin_config(self.plugin)
        return True

>>>>>>> 1277e47c

class RequestExtension(object):
    """Extend requests and responses of core Quantum OpenStack API controllers.

    Provide a way to add data to responses and handle custom request data
    that is sent to core Quantum OpenStack API controllers.

    """
    def __init__(self, method, url_route, handler):
        self.url_route = url_route
        self.handler = handler
        self.conditions = dict(method=[method])
        self.key = "%s-%s" % (method, url_route)


class ActionExtension(object):
    """Add custom actions to core Quantum OpenStack API controllers."""

    def __init__(self, collection, action_name, handler):
        self.collection = collection
        self.action_name = action_name
        self.handler = handler


class ResourceExtension(object):
    """Add top level resources to the OpenStack API in Quantum."""

    def __init__(self, collection, controller, parent=None,
                 collection_actions={}, member_actions={}):
        self.collection = collection
        self.controller = controller
        self.parent = parent
        self.collection_actions = collection_actions
        self.member_actions = member_actions


# Returns the extention paths from a config entry and the __path__
# of quantum.extensions
def get_extensions_path():
    paths = ':'.join(quantum.extensions.__path__)
    if cfg.CONF.api_extensions_path:
        paths = ':'.join([cfg.CONF.api_extensions_path, paths])

    return paths<|MERGE_RESOLUTION|>--- conflicted
+++ resolved
@@ -439,11 +439,8 @@
         wants to extend this map.
         """
         for ext in self.extensions.itervalues():
-<<<<<<< HEAD
             if not hasattr(ext, 'get_extended_resources'):
                 continue
-=======
->>>>>>> 1277e47c
             try:
                 extended_attrs = ext.get_extended_resources(version)
                 for resource, resource_attrs in extended_attrs.iteritems():
@@ -452,14 +449,8 @@
                     else:
                         attr_map[resource] = resource_attrs
             except AttributeError:
-<<<<<<< HEAD
                 LOG.exception("Error fetching extended attributes for "
                               "extension '%s'" % ext.get_name())
-=======
-                # Extensions aren't required to have extended
-                # attributes
-                pass
->>>>>>> 1277e47c
 
     def _check_extension(self, extension):
         """Checks for required methods in extension objects."""
@@ -578,14 +569,6 @@
                                               extension.get_alias()))
         return plugin_has_interface
 
-<<<<<<< HEAD
-=======
-    def _plugin_configured_for_extension(self, extension):
-        if hasattr(extension, "check_plugin_config"):
-            return extension.check_plugin_config(self.plugin)
-        return True
-
->>>>>>> 1277e47c
     @classmethod
     def get_instance(cls):
         if cls._instance is None:
@@ -598,14 +581,11 @@
                                 QuantumManager.get_plugin())
         return cls._instance
 
-<<<<<<< HEAD
-=======
     def _plugin_configured_for_extension(self, extension):
         if hasattr(extension, "check_plugin_config"):
             return extension.check_plugin_config(self.plugin)
         return True
 
->>>>>>> 1277e47c
 
 class RequestExtension(object):
     """Extend requests and responses of core Quantum OpenStack API controllers.
