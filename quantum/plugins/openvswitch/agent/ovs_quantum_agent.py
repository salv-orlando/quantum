#!/usr/bin/env python
# vim: tabstop=4 shiftwidth=4 softtabstop=4
# Copyright 2011 Nicira Networks, Inc.
# All Rights Reserved.
#
#    Licensed under the Apache License, Version 2.0 (the "License"); you may
#    not use this file except in compliance with the License. You may obtain
#    a copy of the License at
#
#         http://www.apache.org/licenses/LICENSE-2.0
#
#    Unless required by applicable law or agreed to in writing, software
#    distributed under the License is distributed on an "AS IS" BASIS, WITHOUT
#    WARRANTIES OR CONDITIONS OF ANY KIND, either express or implied. See the
#    License for the specific language governing permissions and limitations
#    under the License.
# @author: Somik Behera, Nicira Networks, Inc.
# @author: Brad Hall, Nicira Networks, Inc.
# @author: Dan Wendlandt, Nicira Networks, Inc.
# @author: Dave Lapsley, Nicira Networks, Inc.
# @author: Aaron Rosen, Nicira Networks, Inc.

import logging
import sys
import time

import eventlet
from sqlalchemy.ext import sqlsoup

from quantum.agent import rpc as agent_rpc
<<<<<<< HEAD
from quantum.agent.linux import ip_lib
from quantum.agent.linux import ovs_lib
from quantum.agent.linux import utils
from quantum.common import constants as q_const
=======
from quantum.agent.linux import ovs_lib
from quantum.agent.linux import utils
from quantum.common import constants
>>>>>>> 1277e47c
from quantum.common import config as logging_config
from quantum.common import topics
from quantum.openstack.common import cfg
from quantum.openstack.common import context
from quantum.openstack.common import rpc
from quantum.openstack.common.rpc import dispatcher
from quantum.plugins.openvswitch.common import config
<<<<<<< HEAD
from quantum.plugins.openvswitch.common import constants
=======
>>>>>>> 1277e47c

logging.basicConfig()
LOG = logging.getLogger(__name__)

# A placeholder for dead vlans.
DEAD_VLAN_TAG = "4095"


# A class to represent a VIF (i.e., a port that has 'iface-id' and 'vif-mac'
# attributes set).
class LocalVLANMapping:
    def __init__(self, vlan, network_type, physical_network, segmentation_id,
                 vif_ports=None):
        if vif_ports is None:
            vif_ports = {}
        self.vlan = vlan
        self.network_type = network_type
        self.physical_network = physical_network
        self.segmentation_id = segmentation_id
        self.vif_ports = vif_ports

    def __str__(self):
<<<<<<< HEAD
        return ("lv-id = %s type = %s phys-net = %s phys-id = %s" %
                (self.vlan, self.network_type, self.physical_network,
                 self.segmentation_id))
=======
        return "lv-id = %s ls-id = %s" % (self.vlan, self.lsw_id)


class Port(object):
    """Represents a quantum port.

    Class stores port data in a ORM-free way, so attributres are
    still available even if a row has been deleted.
    """

    def __init__(self, p):
        self.id = p.id
        self.network_id = p.network_id
        self.device_id = p.device_id
        self.admin_state_up = p.admin_state_up
        self.status = p.status

    def __eq__(self, other):
        '''Compare only fields that will cause us to re-wire.'''
        try:
            return (self and other
                    and self.id == other.id
                    and self.admin_state_up == other.admin_state_up)
        except:
            return False

    def __ne__(self, other):
        return not self.__eq__(other)

    def __hash__(self):
        return hash(self.id)


class OVSRpcCallbacks():

    # Set RPC API version to 1.0 by default.
    RPC_API_VERSION = '1.0'

    def __init__(self, context, int_br, local_ip=None, tun_br=None):
        self.context = context
        self.int_br = int_br
        # Tunneling variables
        self.local_ip = local_ip
        self.tun_br = tun_br

    def network_delete(self, context, **kwargs):
        LOG.debug("network_delete received")
        network_id = kwargs.get('network_id')
        # (TODO) garyk delete the bridge interface
        LOG.debug("Delete %s", network_id)

    def port_update(self, context, **kwargs):
        LOG.debug("port_update received")
        port = kwargs.get('port')
        vif_port = self.int_br.get_vif_port_by_id(port['id'])
        if vif_port:
            if port['admin_state_up']:
                vlan_id = kwargs.get('vlan_id')
                # create the networking for the port
                self.int_br.set_db_attribute("Port", vif_port.port_name,
                                             "tag", str(vlan_id))
                self.int_br.delete_flows(in_port=vif_port.ofport)
            else:
                self.int_br.clear_db_attribute("Port", vif_port.port_name,
                                               "tag")

    def tunnel_update(self, context, **kwargs):
        LOG.debug("tunnel_update received")
        tunnel_ip = kwargs.get('tunnel_ip')
        tunnel_id = kwargs.get('tunnel_id')
        if tunnel_ip == self.local_ip:
            return
        tun_name = 'gre-%s' % tunnel_id
        self.tun_br.add_tunnel_port(tun_name, tunnel_ip)

    def create_rpc_dispatcher(self):
        '''Get the rpc dispatcher for this manager.

        If a manager would like to set an rpc API version, or support more than
        one class as the target of rpc messages, override this method.
        '''
        return dispatcher.RpcDispatcher([self])


class OVSQuantumAgent(object):

    def __init__(self, integ_br, root_helper, polling_interval,
                 reconnect_interval, rpc):
        self.root_helper = root_helper
        self.setup_integration_br(integ_br)
        self.polling_interval = polling_interval
        self.reconnect_interval = reconnect_interval
        self.rpc = rpc
        if rpc:
            self.setup_rpc(integ_br)

    def setup_rpc(self, integ_br):
        mac = utils.get_interface_mac(integ_br)
        self.agent_id = '%s' % (mac.replace(":", ""))
        self.topic = topics.AGENT
        self.plugin_rpc = agent_rpc.PluginApi(topics.PLUGIN)

        # RPC network init
        self.context = context.RequestContext('quantum', 'quantum',
                                              is_admin=False)
        # Handle updates from service
        self.callbacks = OVSRpcCallbacks(self.context, self.int_br)
        self.dispatcher = self.callbacks.create_rpc_dispatcher()
        # Define the listening consumers for the agent
        consumers = [[topics.PORT, topics.UPDATE],
                     [topics.NETWORK, topics.DELETE]]
        self.connection = agent_rpc.create_consumers(self.dispatcher,
                                                     self.topic,
                                                     consumers)

    def port_bound(self, port, vlan_id):
        self.int_br.set_db_attribute("Port", port.port_name,
                                     "tag", str(vlan_id))
        self.int_br.delete_flows(in_port=port.ofport)
>>>>>>> 1277e47c


<<<<<<< HEAD
class Port(object):
    """Represents a quantum port.

    Class stores port data in a ORM-free way, so attributres are
    still available even if a row has been deleted.
    """

    def __init__(self, p):
        self.id = p.id
        self.network_id = p.network_id
        self.device_id = p.device_id
        self.admin_state_up = p.admin_state_up
        self.status = p.status

    def __eq__(self, other):
        '''Compare only fields that will cause us to re-wire.'''
        try:
            return (self and other
                    and self.id == other.id
                    and self.admin_state_up == other.admin_state_up)
        except:
            return False
=======
    def setup_integration_br(self, integ_br):
        self.int_br = ovs_lib.OVSBridge(integ_br, self.root_helper)
        self.int_br.remove_all_flows()
        # switch all traffic using L2 learning
        self.int_br.add_flow(priority=1, actions="normal")

    def db_loop(self, db_connection_url):
        '''Main processing loop for Non-Tunneling Agent.

        :param options: database information - in the event need to reconnect
        '''
        self.local_vlan_map = {}
        old_local_bindings = {}
        old_vif_ports = {}
        db_connected = False

        while True:
            if not db_connected:
                time.sleep(self.reconnect_interval)
                db = sqlsoup.SqlSoup(db_connection_url)
                db_connected = True
                LOG.info("Connecting to database \"%s\" on %s" %
                         (db.engine.url.database, db.engine.url.host))

            all_bindings = {}
            try:
                ports = db.ports.all()
            except Exception, e:
                LOG.info("Unable to get port bindings! Exception: %s" % e)
                db_connected = False
                continue

            for port in ports:
                all_bindings[port.id] = port

            vlan_bindings = {}
            try:
                vlan_binds = db.vlan_bindings.all()
            except Exception, e:
                LOG.info("Unable to get vlan bindings! Exception: %s" % e)
                db_connected = False
                continue

            for bind in vlan_binds:
                vlan_bindings[bind.network_id] = bind.vlan_id

            new_vif_ports = {}
            new_local_bindings = {}
            vif_ports = self.int_br.get_vif_ports()
            for p in vif_ports:
                new_vif_ports[p.vif_id] = p
                if p.vif_id in all_bindings:
                    net_id = all_bindings[p.vif_id].network_id
                    new_local_bindings[p.vif_id] = net_id
                else:
                    # no binding, put him on the 'dead vlan'
                    self.int_br.set_db_attribute("Port", p.port_name, "tag",
                                                 DEAD_VLAN_TAG)
                    self.int_br.add_flow(priority=2,
                                         in_port=p.ofport,
                                         actions="drop")

                old_b = old_local_bindings.get(p.vif_id, None)
                new_b = new_local_bindings.get(p.vif_id, None)

                if old_b != new_b:
                    if old_b is not None:
                        LOG.info("Removing binding to net-id = %s for %s"
                                 % (old_b, str(p)))
                        self.port_unbound(p, True)
                        if p.vif_id in all_bindings:
                            all_bindings[p.vif_id].status = (
                                constants.PORT_STATUS_DOWN)
                    if new_b is not None:
                        # If we don't have a binding we have to stick it on
                        # the dead vlan
                        net_id = all_bindings[p.vif_id].network_id
                        vlan_id = vlan_bindings.get(net_id, DEAD_VLAN_TAG)
                        self.port_bound(p, vlan_id)
                        if p.vif_id in all_bindings:
                            all_bindings[p.vif_id].status = (
                                constants.PORT_STATUS_ACTIVE)
                        LOG.info(("Adding binding to net-id = %s "
                                  "for %s on vlan %s") %
                                 (new_b, str(p), vlan_id))

            for vif_id in old_vif_ports:
                if vif_id not in new_vif_ports:
                    LOG.info("Port Disappeared: %s" % vif_id)
                    if vif_id in old_local_bindings:
                        old_b = old_local_bindings[vif_id]
                        self.port_unbound(old_vif_ports[vif_id], False)
                    if vif_id in all_bindings:
                        all_bindings[vif_id].status = (
                            constants.PORT_STATUS_DOWN)

            old_vif_ports = new_vif_ports
            old_local_bindings = new_local_bindings
            try:
                db.commit()
            except Exception, e:
                LOG.info("Unable to commit to database! Exception: %s" % e)
                db.rollback()
                old_local_bindings = {}
                old_vif_ports = {}

            time.sleep(self.polling_interval)

    def update_ports(self, registered_ports):
        ports = self.int_br.get_vif_port_set()
        if ports == registered_ports:
            return
        added = ports - registered_ports
        removed = registered_ports - ports
        return {'current': ports,
                'added': added,
                'removed': removed}

    def treat_devices_added(self, devices):
        resync = False
        for device in devices:
            LOG.info("Port %s added", device)
            try:
                details = self.plugin_rpc.get_device_details(self.context,
                                                             device,
                                                             self.agent_id)
            except Exception as e:
                LOG.debug("Unable to get port details for %s: %s", device, e)
                resync = True
                continue
            if 'port_id' in details:
                LOG.info("Port %s updated. Details: %s", device, details)
                port = self.int_br.get_vif_port_by_id(details['port_id'])
                if port:
                    if details['admin_state_up']:
                        self.port_bound(port, details['vlan_id'])
                    else:
                        self.port_unbound(port, True)
            else:
                LOG.debug("Device %s not defined on plugin", device)
        return resync

    def treat_devices_removed(self, devices):
        resync = False
        for device in devices:
            LOG.info("Attachment %s removed", device)
            try:
                details = self.plugin_rpc.update_device_down(self.context,
                                                             device,
                                                             self.agent_id)
            except Exception as e:
                LOG.debug("port_removed failed for %s: %s", device, e)
                resync = True
            if details['exists']:
                LOG.info("Port %s updated.", device)
                # Nothing to do regarding local networking
            else:
                LOG.debug("Device %s not defined on plugin", device)
        return resync

    def process_network_ports(self, port_info):
        resync_a = False
        resync_b = False
        if 'added' in port_info:
            resync_a = self.treat_devices_added(port_info['added'])
        if 'removed' in port_info:
            resync_b = self.treat_devices_removed(port_info['removed'])
        # If one of the above opertaions fails => resync with plugin
        return (resync_a | resync_b)

    def rpc_loop(self):
        sync = True
        ports = set()

        while True:
            start = time.time()
            if sync:
                LOG.info("Agent out of sync with plugin!")
                ports.clear()
                sync = False

            port_info = self.update_ports(ports)

            # notify plugin about port deltas
            if port_info:
                LOG.debug("Agent loop has new devices!")
                # If treat devices fails - indicates must resync with plugin
                sync = self.process_network_ports(port_info)
                ports = port_info['current']

            # sleep till end of polling interval
            elapsed = (time.time() - start)
            if (elapsed < self.polling_interval):
                time.sleep(self.polling_interval - elapsed)
            else:
                LOG.debug("Loop iteration exceeded interval (%s vs. %s)!",
                          self.polling_interval, elapsed)

    def daemon_loop(self, db_connection_url):
        if self.rpc:
            self.rpc_loop()
        else:
            self.db_loop(db_connection_url)


class OVSQuantumTunnelAgent(object):
    '''Implements OVS-based tunneling.
>>>>>>> 1277e47c

    def __ne__(self, other):
        return not self.__eq__(other)

    def __hash__(self):
        return hash(self.id)


class OVSQuantumAgent(object):
    '''Implements OVS-based tunneling, VLANs and flat networks.

    Two local bridges are created: an integration bridge (defaults to
    'br-int') and a tunneling bridge (defaults to 'br-tun'). An
    additional bridge is created for each physical network interface
    used for VLANs and/or flat networks.

    All VM VIFs are plugged into the integration bridge. VM VIFs on a
    given virtual network share a common "local" VLAN (i.e. not
    propagated externally). The VLAN id of this local VLAN is mapped
    to the physical networking details realizing that virtual network.

    For virtual networks realized as GRE tunnels, a Logical Switch
    (LS) identifier and is used to differentiate tenant traffic on
    inter-HV tunnels. A mesh of tunnels is created to other
    Hypervisors in the cloud. These tunnels originate and terminate on
    the tunneling bridge of each hypervisor. Port patching is done to
    connect local VLANs on the integration bridge to inter-hypervisor
    tunnels on the tunnel bridge.

    For each virtual networks realized as a VLANs or flat network, a
    veth is used to connect the local VLAN on the integration bridge
    with the physical network bridge, with flow rules adding,
    modifying, or stripping VLAN tags as necessary.
    '''

    # Lower bound on available vlans.
    MIN_VLAN_TAG = 1

    # Upper bound on available vlans.
    MAX_VLAN_TAG = 4094

<<<<<<< HEAD
    # Set RPC API version to 1.0 by default.
    RPC_API_VERSION = '1.0'

    def __init__(self, integ_br, tun_br, local_ip,
                 bridge_mappings, root_helper,
                 polling_interval, reconnect_interval, rpc, enable_tunneling):
=======
    def __init__(self, integ_br, tun_br, local_ip, root_helper,
                 polling_interval, reconnect_interval, rpc):
>>>>>>> 1277e47c
        '''Constructor.

        :param integ_br: name of the integration bridge.
        :param tun_br: name of the tunnel bridge.
        :param local_ip: local IP address of this hypervisor.
<<<<<<< HEAD
        :param bridge_mappings: mappings from phyiscal interface to bridge.
=======
>>>>>>> 1277e47c
        :param root_helper: utility to use when running shell cmds.
        :param polling_interval: interval (secs) to poll DB.
        :param reconnect_internal: retry interval (secs) on DB error.
        :param rpc: if True use RPC interface to interface with plugin.
<<<<<<< HEAD
        :param enable_tunneling: if True enable GRE networks.
=======
>>>>>>> 1277e47c
        '''
        self.root_helper = root_helper
        self.available_local_vlans = set(
            xrange(OVSQuantumAgent.MIN_VLAN_TAG,
                   OVSQuantumAgent.MAX_VLAN_TAG))
        self.setup_integration_br(integ_br)
        self.setup_physical_bridges(bridge_mappings)
        self.local_vlan_map = {}
<<<<<<< HEAD
=======

        self.polling_interval = polling_interval
        self.reconnect_interval = reconnect_interval

        self.local_ip = local_ip
        self.tunnel_count = 0
        self.setup_tunnel_br(tun_br)
        self.rpc = rpc
        if rpc:
            self.setup_rpc(integ_br)

    def setup_rpc(self, integ_br):
        mac = utils.get_interface_mac(integ_br)
        self.agent_id = '%s%s' % ('ovs', (mac.replace(":", "")))
        self.topic = topics.AGENT
        self.plugin_rpc = agent_rpc.PluginApi(topics.PLUGIN)

        # RPC network init
        self.context = context.RequestContext('quantum', 'quantum',
                                              is_admin=False)
        # Handle updates from service
        self.callbacks = OVSRpcCallbacks(self.context, self.int_br,
                                         self.local_ip, self.tun_br)
        self.dispatcher = self.callbacks.create_rpc_dispatcher()
        # Define the listening consumers for the agent
        consumers = [[topics.PORT, topics.UPDATE],
                     [topics.NETWORK, topics.DELETE],
                     [config.TUNNEL, topics.UPDATE]]
        self.connection = agent_rpc.create_consumers(self.dispatcher,
                                                     self.topic,
                                                     consumers)
>>>>>>> 1277e47c

        self.polling_interval = polling_interval
        self.reconnect_interval = reconnect_interval

        self.enable_tunneling = enable_tunneling
        self.local_ip = local_ip
        self.tunnel_count = 0
        if self.enable_tunneling:
            self.setup_tunnel_br(tun_br)

        self.rpc = rpc
        if rpc:
            self.setup_rpc(integ_br)

    def setup_rpc(self, integ_br):
        mac = utils.get_interface_mac(integ_br)
        self.agent_id = '%s%s' % ('ovs', (mac.replace(":", "")))
        self.topic = topics.AGENT
        self.plugin_rpc = agent_rpc.PluginApi(topics.PLUGIN)

        # RPC network init
        self.context = context.RequestContext('quantum', 'quantum',
                                              is_admin=False)
        # Handle updates from service
        self.dispatcher = self.create_rpc_dispatcher()
        # Define the listening consumers for the agent
        consumers = [[topics.PORT, topics.UPDATE],
                     [topics.NETWORK, topics.DELETE],
                     [constants.TUNNEL, topics.UPDATE]]
        self.connection = agent_rpc.create_consumers(self.dispatcher,
                                                     self.topic,
                                                     consumers)

    def get_net_uuid(self, vif_id):
        for network_id, vlan_mapping in self.local_vlan_map.iteritems():
            if vif_id in vlan_mapping.vif_ports:
                return network_id

    def network_delete(self, context, **kwargs):
        LOG.debug("network_delete received")
        network_id = kwargs.get('network_id')
        LOG.debug("Delete %s", network_id)
        # The network may not be defined on this agent
        lvm = self.local_vlan_map.get(network_id)
        if lvm:
            self.reclaim_local_vlan(network_id, lvm)
        else:
            LOG.debug("Network %s not used on agent.", network_id)

    def port_update(self, context, **kwargs):
        LOG.debug("port_update received")
        port = kwargs.get('port')
        network_type = kwargs.get('network_type')
        segmentation_id = kwargs.get('segmentation_id')
        physical_network = kwargs.get('physical_network')
        vif_port = self.int_br.get_vif_port_by_id(port['id'])
        self.treat_vif_port(vif_port, port['id'], port['network_id'],
                            network_type, physical_network,
                            segmentation_id, port['admin_state_up'])

    def tunnel_update(self, context, **kwargs):
        LOG.debug("tunnel_update received")
        if not self.enable_tunneling:
            return
        tunnel_ip = kwargs.get('tunnel_ip')
        tunnel_id = kwargs.get('tunnel_id')
        if tunnel_ip == self.local_ip:
            return
        tun_name = 'gre-%s' % tunnel_id
        self.tun_br.add_tunnel_port(tun_name, tunnel_ip)

    def create_rpc_dispatcher(self):
        '''Get the rpc dispatcher for this manager.

        If a manager would like to set an rpc API version, or support more than
        one class as the target of rpc messages, override this method.
        '''
        return dispatcher.RpcDispatcher([self])

    def provision_local_vlan(self, net_uuid, network_type, physical_network,
                             segmentation_id):
        '''Provisions a local VLAN.

        :param net_uuid: the uuid of the network associated with this vlan.
        :param network_type: the network type ('gre', 'vlan', 'flat', 'local')
        :param physical_network: the physical network for 'vlan' or 'flat'
        :param segmentation_id: the VID for 'vlan' or tunnel ID for 'tunnel'
        '''

        if not self.available_local_vlans:
            LOG.error("No local VLAN available for net-id=%s", net_uuid)
            return
        lvid = self.available_local_vlans.pop()
<<<<<<< HEAD
        LOG.info("Assigning %s as local vlan for net-id=%s", lvid, net_uuid)
        self.local_vlan_map[net_uuid] = LocalVLANMapping(lvid, network_type,
                                                         physical_network,
                                                         segmentation_id)

        if network_type == constants.TYPE_GRE:
            if self.enable_tunneling:
                # outbound
                self.tun_br.add_flow(priority=4, in_port=self.patch_int_ofport,
                                     dl_vlan=lvid,
                                     actions="set_tunnel:%s,normal" %
                                     segmentation_id)
                # inbound bcast/mcast
                self.tun_br.add_flow(priority=3, tun_id=segmentation_id,
                                     dl_dst=
                                     "01:00:00:00:00:00/01:00:00:00:00:00",
                                     actions="mod_vlan_vid:%s,output:%s" %
                                     (lvid, self.patch_int_ofport))
            else:
                LOG.error("Cannot provision GRE network for net-id=%s "
                          "- tunneling disabled", net_uuid)
        elif network_type == constants.TYPE_FLAT:
            if physical_network in self.phys_brs:
                # outbound
                br = self.phys_brs[physical_network]
                br.add_flow(priority=4,
                            in_port=self.phys_ofports[physical_network],
                            dl_vlan=lvid,
                            actions="strip_vlan,normal")
                # inbound
                self.int_br.add_flow(priority=3,
                                     in_port=
                                     self.int_ofports[physical_network],
                                     dl_vlan=0xffff,
                                     actions="mod_vlan_vid:%s,normal" % lvid)
            else:
                LOG.error("Cannot provision flat network for net-id=%s "
                          "- no bridge for physical_network %s", net_uuid,
                          physical_network)
        elif network_type == constants.TYPE_VLAN:
            if physical_network in self.phys_brs:
                # outbound
                br = self.phys_brs[physical_network]
                br.add_flow(priority=4,
                            in_port=self.phys_ofports[physical_network],
                            dl_vlan=lvid,
                            actions="mod_vlan_vid:%s,normal" % segmentation_id)
                # inbound
                self.int_br.add_flow(priority=3,
                                     in_port=self.
                                     int_ofports[physical_network],
                                     dl_vlan=segmentation_id,
                                     actions="mod_vlan_vid:%s,normal" % lvid)
            else:
                LOG.error("Cannot provision VLAN network for net-id=%s "
                          "- no bridge for physical_network %s", net_uuid,
                          physical_network)
        elif network_type == constants.TYPE_LOCAL:
            # no flows needed for local networks
            pass
        else:
            LOG.error("Cannot provision unknown network type %s for "
                      "net-id=%s", network_type, net_uuid)
=======
        LOG.info("Assigning %s as local vlan for net-id=%s" % (lvid, net_uuid))
        self.local_vlan_map[net_uuid] = LocalVLANMapping(lvid, lsw_id)

        # outbound
        self.tun_br.add_flow(priority=4, in_port=self.patch_int_ofport,
                             dl_vlan=lvid,
                             actions="set_tunnel:%s,normal" % lsw_id)
        # inbound bcast/mcast
        self.tun_br.add_flow(priority=3, tun_id=lsw_id,
                             dl_dst="01:00:00:00:00:00/01:00:00:00:00:00",
                             actions="mod_vlan_vid:%s,output:%s" %
                             (lvid, self.patch_int_ofport))
>>>>>>> 1277e47c

    def reclaim_local_vlan(self, net_uuid, lvm):
        '''Reclaim a local VLAN.

        :param net_uuid: the network uuid associated with this vlan.
        :param lvm: a LocalVLANMapping object that tracks (vlan, lsw_id,
            vif_ids) mapping.'''
<<<<<<< HEAD
        LOG.info("Reclaiming vlan = %s from net-id = %s", lvm.vlan, net_uuid)

        if lvm.network_type == constants.TYPE_GRE:
            if self.enable_tunneling:
                self.tun_br.delete_flows(tun_id=lvm.segmentation_id)
                self.tun_br.delete_flows(dl_vlan=lvm.vlan)
        elif lvm.network_type == constants.TYPE_FLAT:
            if lvm.physical_network in self.phy_brs:
                # outbound
                br = self.phys_brs[lvm.physical_network]
                br.delete_flows(in_port=self.phys_ofports[lvm.
                                                          physical_network],
                                dl_vlan=lvm.vlan)
                # inbound
                br = self.int_br
                br.delete_flows(in_port=self.int_ofports[lvm.physical_network],
                                dl_vlan=0xffff)
        elif lvm.network_type == constants.TYPE_VLAN:
            if lvm.physical_network in self.phy_brs:
                # outbound
                br = self.phys_brs[lvm.physical_network]
                br.delete_flows(in_port=self.phys_ofports[lvm.
                                                          physical_network],
                                dl_vlan=lvm.vlan)
                # inbound
                br = self.int_br
                br.delete_flows(in_port=self.int_ofports[lvm.physical_network],
                                dl_vlan=lvm.segmentation_id)
        elif lvm.network_type == constants.TYPE_LOCAL:
            # no flows needed for local networks
            pass
        else:
            LOG.error("Cannot reclaim unknown network type %s for net-id=%s",
                      lvm.network_type, net_uuid)

        del self.local_vlan_map[net_uuid]
        self.available_local_vlans.add(lvm.vlan)

    def port_bound(self, port, net_uuid,
                   network_type, physical_network, segmentation_id):
=======
        LOG.info("reclaming vlan = %s from net-id = %s" % (lvm.vlan, net_uuid))
        self.tun_br.delete_flows(tun_id=lvm.lsw_id)
        self.tun_br.delete_flows(dl_vlan=lvm.vlan)
        del self.local_vlan_map[net_uuid]
        self.available_local_vlans.add(lvm.vlan)

    def port_bound(self, port, net_uuid, lsw_id):
>>>>>>> 1277e47c
        '''Bind port to net_uuid/lsw_id and install flow for inbound traffic
        to vm.

        :param port: a ovslib.VifPort object.
        :param net_uuid: the net_uuid this port is to be associated with.
        :param network_type: the network type ('gre', 'vlan', 'flat', 'local')
        :param physical_network: the physical network for 'vlan' or 'flat'
        :param segmentation_id: the VID for 'vlan' or tunnel ID for 'tunnel'
        '''
        if net_uuid not in self.local_vlan_map:
            self.provision_local_vlan(net_uuid, network_type,
                                      physical_network, segmentation_id)
        lvm = self.local_vlan_map[net_uuid]
        lvm.vif_ports[port.vif_id] = port

        if network_type == constants.TYPE_GRE:
            if self.enable_tunneling:
                # inbound unicast
                self.tun_br.add_flow(priority=3, tun_id=segmentation_id,
                                     dl_dst=port.vif_mac,
                                     actions="mod_vlan_vid:%s,normal" %
                                     lvm.vlan)

        # inbound unicast
        self.tun_br.add_flow(priority=3, tun_id=lsw_id, dl_dst=port.vif_mac,
                             actions="mod_vlan_vid:%s,normal" % lvm.vlan)

        self.int_br.set_db_attribute("Port", port.port_name, "tag",
                                     str(lvm.vlan))
        if int(port.ofport) != -1:
            self.int_br.delete_flows(in_port=port.ofport)

    def port_unbound(self, vif_id, net_uuid=None):
        '''Unbind port.

        Removes corresponding local vlan mapping object if this is its last
        VIF.

<<<<<<< HEAD
        :param vif_id: the id of the vif
        :param net_uuid: the net_uuid this port is associated with.'''
        if net_uuid is None:
            net_uuid = self.get_net_uuid(vif_id)

        if not self.local_vlan_map.get(net_uuid):
            LOG.info('port_unbound() net_uuid %s not in local_vlan_map',
=======
        :param port: a ovslib.VifPort object.
        :param net_uuid: the net_uuid this port is associated with.'''
        if net_uuid not in self.local_vlan_map:
            LOG.info('port_unbound() net_uuid %s not in local_vlan_map' %
>>>>>>> 1277e47c
                     net_uuid)
            return
        lvm = self.local_vlan_map[net_uuid]
        if lvm.network_type == 'gre':
            if self.enable_tunneling:
                # remove inbound unicast flow
                self.tun_br.delete_flows(tun_id=lvm.segmentation_id,
                                         dl_dst=lvm.vif_ports[vif_id].vif_mac)

        if vif_id in lvm.vif_ports:
            del lvm.vif_ports[vif_id]
        else:
            LOG.info('port_unbound: vif_id %s not in local_vlan_map', vif_id)

        if not lvm.vif_ports:
            self.reclaim_local_vlan(net_uuid, lvm)

    def port_dead(self, port):
        '''Once a port has no binding, put it on the "dead vlan".

        :param port: a ovs_lib.VifPort object.'''
        self.int_br.set_db_attribute("Port", port.port_name, "tag",
                                     DEAD_VLAN_TAG)
        self.int_br.add_flow(priority=2, in_port=port.ofport, actions="drop")

    def setup_integration_br(self, integ_br):
        '''Setup the integration bridge.

        Create patch ports and remove all existing flows.

        :param integ_br: the name of the integration bridge.'''
        self.int_br = ovs_lib.OVSBridge(integ_br, self.root_helper)
        self.int_br.delete_port("patch-tun")
        self.int_br.remove_all_flows()
        # switch all traffic using L2 learning
        self.int_br.add_flow(priority=1, actions="normal")

    def setup_tunnel_br(self, tun_br):
        '''Setup the tunnel bridge.

        Creates tunnel bridge, and links it to the integration bridge
        using a patch port.

        :param tun_br: the name of the tunnel bridge.'''
        self.tun_br = ovs_lib.OVSBridge(tun_br, self.root_helper)
        self.tun_br.reset_bridge()
        self.patch_tun_ofport = self.int_br.add_patch_port("patch-tun",
                                                           "patch-int")
        self.patch_int_ofport = self.tun_br.add_patch_port("patch-int",
                                                           "patch-tun")
<<<<<<< HEAD
        if int(self.patch_tun_ofport) < 0 or int(self.patch_int_ofport) < 0:
            LOG.error("Failed to create OVS patch port. Cannot have tunneling "
                      "enabled on this agent, since this version of OVS does "
                      "not support tunnels or patch ports.")
            exit(1)
        self.tun_br.remove_all_flows()
        self.tun_br.add_flow(priority=1, actions="drop")

    def setup_physical_bridges(self, bridge_mappings):
        '''Setup the physical network bridges.

        Creates phyiscal network bridges and links them to the
        integration bridge using veths.

        :param bridge_mappings: map physical network names to bridge names.'''
        self.phys_brs = {}
        self.int_ofports = {}
        self.phys_ofports = {}
        ip_wrapper = ip_lib.IPWrapper(self.root_helper)
        for physical_network, bridge in bridge_mappings.iteritems():
            # setup physical bridge
            if not ip_lib.device_exists(bridge, self.root_helper):
                LOG.error("Bridge %s for physical network %s does not exist",
                          bridge, physical_network)
                sys.exit(1)
            br = ovs_lib.OVSBridge(bridge, self.root_helper)
            br.remove_all_flows()
            br.add_flow(priority=1, actions="normal")
            self.phys_brs[physical_network] = br

            # create veth to patch physical bridge with integration bridge
            int_veth_name = constants.VETH_INTEGRATION_PREFIX + bridge
            self.int_br.delete_port(int_veth_name)
            phys_veth_name = constants.VETH_PHYSICAL_PREFIX + bridge
            br.delete_port(phys_veth_name)
            if ip_lib.device_exists(int_veth_name, self.root_helper):
                ip_lib.IPDevice(int_veth_name, self.root_helper).link.delete()
            int_veth, phys_veth = ip_wrapper.add_veth(int_veth_name,
                                                      phys_veth_name)
            self.int_ofports[physical_network] = self.int_br.add_port(int_veth)
            self.phys_ofports[physical_network] = br.add_port(phys_veth)

            # block all untranslated traffic over veth between bridges
            self.int_br.add_flow(priority=2,
                                 in_port=self.int_ofports[physical_network],
                                 actions="drop")
            br.add_flow(priority=2,
                        in_port=self.phys_ofports[physical_network],
                        actions="drop")

            # enable veth to pass traffic
            int_veth.link.set_up()
            phys_veth.link.set_up()

=======
        self.tun_br.remove_all_flows()
        self.tun_br.add_flow(priority=1, actions="drop")

>>>>>>> 1277e47c
    def manage_tunnels(self, tunnel_ips, old_tunnel_ips, db):
        if self.local_ip in tunnel_ips:
            tunnel_ips.remove(self.local_ip)
        else:
<<<<<<< HEAD
            db.ovs_tunnel_ips.insert(ip_address=self.local_ip)

        new_tunnel_ips = tunnel_ips - old_tunnel_ips
        if new_tunnel_ips:
            LOG.info("Adding tunnels to: %s", new_tunnel_ips)
            for ip in new_tunnel_ips:
                tun_name = "gre-" + str(self.tunnel_count)
                self.tun_br.add_tunnel_port(tun_name, ip)
                self.tunnel_count += 1

    def rollback_until_success(self, db):
        while True:
            time.sleep(self.reconnect_interval)
            try:
                db.rollback()
                break
            except:
                LOG.exception("Problem connecting to database")

    def db_loop(self, db_connection_url):
        '''Main processing loop for Tunneling Agent.

        :param options: database information - in the event need to reconnect
        '''
        old_local_bindings = {}
        old_vif_ports = {}
        old_tunnel_ips = set()

        db = sqlsoup.SqlSoup(db_connection_url)
        LOG.info("Connecting to database \"%s\" on %s",
                 db.engine.url.database, db.engine.url.host)

        while True:
            try:
                all_bindings = dict((p.id, Port(p))
                                    for p in db.ports.all())
                all_bindings_vif_port_ids = set(all_bindings)
                net_bindings = dict((bind.network_id, bind)
                                    for bind in
                                    db.ovs_network_bindings.all())

                if self.enable_tunneling:
                    tunnel_ips = set(x.ip_address for x in
                                     db.ovs_tunnel_ips.all())
                    self.manage_tunnels(tunnel_ips, old_tunnel_ips, db)

                # Get bindings from OVS bridge.
                vif_ports = self.int_br.get_vif_ports()
                new_vif_ports = dict([(p.vif_id, p) for p in vif_ports])
                new_vif_ports_ids = set(new_vif_ports.keys())

                old_vif_ports_ids = set(old_vif_ports.keys())
                dead_vif_ports_ids = (new_vif_ports_ids -
                                      all_bindings_vif_port_ids)
                dead_vif_ports = [new_vif_ports[p] for p in dead_vif_ports_ids]
                disappeared_vif_ports_ids = (old_vif_ports_ids -
                                             new_vif_ports_ids)
                new_local_bindings_ids = (all_bindings_vif_port_ids.
                                          intersection(new_vif_ports_ids))
                new_local_bindings = dict([(p, all_bindings.get(p))
                                           for p in new_vif_ports_ids])
                new_bindings = set(
                    (p, old_local_bindings.get(p),
                     new_local_bindings.get(p)) for p in new_vif_ports_ids)
                changed_bindings = set([b for b in new_bindings
                                        if b[2] != b[1]])

                LOG.debug('all_bindings: %s', all_bindings)
                LOG.debug('net_bindings: %s', net_bindings)
                LOG.debug('new_vif_ports_ids: %s', new_vif_ports_ids)
                LOG.debug('dead_vif_ports_ids: %s', dead_vif_ports_ids)
                LOG.debug('old_vif_ports_ids: %s', old_vif_ports_ids)
                LOG.debug('new_local_bindings_ids: %s',
                          new_local_bindings_ids)
                LOG.debug('new_local_bindings: %s', new_local_bindings)
                LOG.debug('new_bindings: %s', new_bindings)
                LOG.debug('changed_bindings: %s', changed_bindings)

                # Take action.
                for p in dead_vif_ports:
                    LOG.info("No quantum binding for port " + str(p)
                             + "putting on dead vlan")
                    self.port_dead(p)

                for b in changed_bindings:
                    port_id, old_port, new_port = b
                    p = new_vif_ports[port_id]
                    if old_port:
                        old_net_uuid = old_port.network_id
                        LOG.info("Removing binding to net-id = " +
                                 old_net_uuid + " for " + str(p)
                                 + " added to dead vlan")
                        self.port_unbound(p.vif_id, old_net_uuid)
                        if p.vif_id in all_bindings:
                            all_bindings[p.vif_id].status = (
                                q_const.PORT_STATUS_DOWN)
                        if not new_port:
                            self.port_dead(p)

                    if new_port:
                        new_net_uuid = new_port.network_id
                        if new_net_uuid not in net_bindings:
                            LOG.warn("No network binding found for net-id"
                                     " '%s'", new_net_uuid)
                            continue

                        bind = net_bindings[new_net_uuid]
                        self.port_bound(p, new_net_uuid,
                                        bind.network_type,
                                        bind.physical_network,
                                        bind.segmentation_id)
                        all_bindings[p.vif_id].status = (
                            q_const.PORT_STATUS_ACTIVE)
                        LOG.info("Port %s on net-id = %s bound to %s ",
                                 str(p), new_net_uuid,
                                 str(self.local_vlan_map[new_net_uuid]))

                for vif_id in disappeared_vif_ports_ids:
                    LOG.info("Port Disappeared: " + vif_id)
                    if vif_id in all_bindings:
                        all_bindings[vif_id].status = (
                            q_const.PORT_STATUS_DOWN)
                    old_port = old_local_bindings.get(vif_id)
                    if old_port:
                        self.port_unbound(vif_id, old_port.network_id)
                # commit any DB changes and expire
                # data loaded from the database
                db.commit()

                # sleep and re-initialize state for next pass
                time.sleep(self.polling_interval)
                if self.enable_tunneling:
                    old_tunnel_ips = tunnel_ips
                old_vif_ports = new_vif_ports
                old_local_bindings = new_local_bindings

            except:
                LOG.exception("Main-loop Exception:")
                self.rollback_until_success(db)

    def update_ports(self, registered_ports):
        ports = self.int_br.get_vif_port_set()
        if ports == registered_ports:
            return
        added = ports - registered_ports
        removed = registered_ports - ports
        return {'current': ports,
                'added': added,
                'removed': removed}

    def treat_vif_port(self, vif_port, port_id, network_id, network_type,
                       physical_network, segmentation_id, admin_state_up):
        if vif_port:
            if admin_state_up:
                self.port_bound(vif_port, network_id, network_type,
                                physical_network, segmentation_id)
            else:
                self.port_dead(vif_port)
        else:
            LOG.debug("No VIF port for port %s defined on agent.", port_id)

    def treat_devices_added(self, devices):
        resync = False
        for device in devices:
            LOG.info("Port %s added", device)
            try:
                details = self.plugin_rpc.get_device_details(self.context,
                                                             device,
                                                             self.agent_id)
            except Exception as e:
                LOG.debug("Unable to get port details for %s: %s", device, e)
                resync = True
                continue
            port = self.int_br.get_vif_port_by_id(details['device'])
            if 'port_id' in details:
                LOG.info("Port %s updated. Details: %s", device, details)
                self.treat_vif_port(port, details['port_id'],
                                    details['network_id'],
                                    details['network_type'],
                                    details['physical_network'],
                                    details['segmentation_id'],
                                    details['admin_state_up'])
            else:
                LOG.debug("Device %s not defined on plugin", device)
                if (port and int(port.ofport) != -1):
                    self.port_dead(port)
        return resync

    def treat_devices_removed(self, devices):
        resync = False
        for device in devices:
            LOG.info("Attachment %s removed", device)
            try:
                details = self.plugin_rpc.update_device_down(self.context,
                                                             device,
                                                             self.agent_id)
            except Exception as e:
                LOG.debug("port_removed failed for %s: %s", device, e)
                resync = True
            if details['exists']:
                LOG.info("Port %s updated.", device)
                # Nothing to do regarding local networking
            else:
                LOG.debug("Device %s not defined on plugin", device)
                self.port_unbound(device)
        return resync

    def process_network_ports(self, port_info):
        resync_a = False
        resync_b = False
        if 'added' in port_info:
            resync_a = self.treat_devices_added(port_info['added'])
        if 'removed' in port_info:
            resync_b = self.treat_devices_removed(port_info['removed'])
        # If one of the above opertaions fails => resync with plugin
        return (resync_a | resync_b)

    def tunnel_sync(self):
        resync = False
        try:
            details = self.plugin_rpc.tunnel_sync(self.context, self.local_ip)
            tunnels = details['tunnels']
            for tunnel in tunnels:
                if self.local_ip != tunnel['ip_address']:
                    tun_name = 'gre-%s' % tunnel['id']
                    self.tun_br.add_tunnel_port(tun_name, tunnel['ip_address'])
        except Exception as e:
            LOG.debug("Unable to sync tunnel IP %s: %s", self.local_ip, e)
            resync = True
        return resync

    def rpc_loop(self):
        sync = True
        ports = set()
        tunnel_sync = True

        while True:
            start = time.time()
            if sync:
                LOG.info("Agent out of sync with plugin!")
                ports.clear()
                sync = False

            # Notify the plugin of tunnel IP
            if self.enable_tunneling and tunnel_sync:
                LOG.info("Agent tunnel out of sync with plugin!")
                tunnel_sync = self.tunnel_sync()

            port_info = self.update_ports(ports)

            # notify plugin about port deltas
            if port_info:
                LOG.debug("Agent loop has new devices!")
                # If treat devices fails - indicates must resync with plugin
                sync = self.process_network_ports(port_info)
                ports = port_info['current']

            # sleep till end of polling interval
            elapsed = (time.time() - start)
            if (elapsed < self.polling_interval):
                time.sleep(self.polling_interval - elapsed)
            else:
                LOG.debug("Loop iteration exceeded interval (%s vs. %s)!",
                          self.polling_interval, elapsed)

    def daemon_loop(self, db_connection_url):
        if self.rpc:
            self.rpc_loop()
        else:
            self.db_loop(db_connection_url)
=======
            db.tunnel_ips.insert(ip_address=self.local_ip)

        new_tunnel_ips = tunnel_ips - old_tunnel_ips
        if new_tunnel_ips:
            LOG.info("adding tunnels to: %s" % new_tunnel_ips)
            for ip in new_tunnel_ips:
                tun_name = "gre-" + str(self.tunnel_count)
                self.tun_br.add_tunnel_port(tun_name, ip)
                self.tunnel_count += 1

    def rollback_until_success(self, db):
        while True:
            time.sleep(self.reconnect_interval)
            try:
                db.rollback()
                break
            except:
                LOG.exception("Problem connecting to database")

    def db_loop(self, db_connection_url):
        '''Main processing loop for Tunneling Agent.

        :param options: database information - in the event need to reconnect
        '''
        old_local_bindings = {}
        old_vif_ports = {}
        old_tunnel_ips = set()

        db = sqlsoup.SqlSoup(db_connection_url)
        LOG.info("Connecting to database \"%s\" on %s" %
                 (db.engine.url.database, db.engine.url.host))

        while True:
            try:
                all_bindings = dict((p.id, Port(p))
                                    for p in db.ports.all())
                all_bindings_vif_port_ids = set(all_bindings)
                lsw_id_bindings = dict((bind.network_id, bind.vlan_id)
                                       for bind in db.vlan_bindings.all())

                tunnel_ips = set(x.ip_address for x in db.tunnel_ips.all())
                self.manage_tunnels(tunnel_ips, old_tunnel_ips, db)

                # Get bindings from OVS bridge.
                vif_ports = self.int_br.get_vif_ports()
                new_vif_ports = dict([(p.vif_id, p) for p in vif_ports])
                new_vif_ports_ids = set(new_vif_ports.keys())

                old_vif_ports_ids = set(old_vif_ports.keys())
                dead_vif_ports_ids = (new_vif_ports_ids -
                                      all_bindings_vif_port_ids)
                dead_vif_ports = [new_vif_ports[p] for p in dead_vif_ports_ids]
                disappeared_vif_ports_ids = (old_vif_ports_ids -
                                             new_vif_ports_ids)
                new_local_bindings_ids = (all_bindings_vif_port_ids.
                                          intersection(new_vif_ports_ids))
                new_local_bindings = dict([(p, all_bindings.get(p))
                                           for p in new_vif_ports_ids])
                new_bindings = set(
                    (p, old_local_bindings.get(p),
                     new_local_bindings.get(p)) for p in new_vif_ports_ids)
                changed_bindings = set([b for b in new_bindings
                                        if b[2] != b[1]])

                LOG.debug('all_bindings: %s', all_bindings)
                LOG.debug('lsw_id_bindings: %s', lsw_id_bindings)
                LOG.debug('new_vif_ports_ids: %s', new_vif_ports_ids)
                LOG.debug('dead_vif_ports_ids: %s', dead_vif_ports_ids)
                LOG.debug('old_vif_ports_ids: %s', old_vif_ports_ids)
                LOG.debug('new_local_bindings_ids: %s',
                          new_local_bindings_ids)
                LOG.debug('new_local_bindings: %s', new_local_bindings)
                LOG.debug('new_bindings: %s', new_bindings)
                LOG.debug('changed_bindings: %s', changed_bindings)

                # Take action.
                for p in dead_vif_ports:
                    LOG.info("No quantum binding for port " + str(p)
                             + "putting on dead vlan")
                    self.port_dead(p)

                for b in changed_bindings:
                    port_id, old_port, new_port = b
                    p = new_vif_ports[port_id]
                    if old_port:
                        old_net_uuid = old_port.network_id
                        LOG.info("Removing binding to net-id = " +
                                 old_net_uuid + " for " + str(p)
                                 + " added to dead vlan")
                        self.port_unbound(p, old_net_uuid)
                        if p.vif_id in all_bindings:
                            all_bindings[p.vif_id].status = (
                                constants.PORT_STATUS_DOWN)
                        if not new_port:
                            self.port_dead(p)

                    if new_port:
                        new_net_uuid = new_port.network_id
                        if new_net_uuid not in lsw_id_bindings:
                            LOG.warn("No ls-id binding found for net-id '%s'" %
                                     new_net_uuid)
                            continue

                        lsw_id = lsw_id_bindings[new_net_uuid]
                        self.port_bound(p, new_net_uuid, lsw_id)
                        all_bindings[p.vif_id].status = (
                            constants.PORT_STATUS_ACTIVE)
                        LOG.info("Port %s on net-id = %s bound to %s " % (
                                 str(p), new_net_uuid,
                                 str(self.local_vlan_map[new_net_uuid])))

                for vif_id in disappeared_vif_ports_ids:
                    LOG.info("Port Disappeared: " + vif_id)
                    if vif_id in all_bindings:
                        all_bindings[vif_id].status = (
                            constants.PORT_STATUS_DOWN)
                    old_port = old_local_bindings.get(vif_id)
                    if old_port:
                        self.port_unbound(old_vif_ports[vif_id],
                                          old_port.network_id)
                # commit any DB changes and expire
                # data loaded from the database
                db.commit()

                # sleep and re-initialize state for next pass
                time.sleep(self.polling_interval)
                old_tunnel_ips = tunnel_ips
                old_vif_ports = new_vif_ports
                old_local_bindings = new_local_bindings
>>>>>>> 1277e47c

            except:
                LOG.exception("Main-loop Exception:")
                self.rollback_until_success(db)

<<<<<<< HEAD
def main():
    eventlet.monkey_patch()
=======
    def update_ports(self, registered_ports):
        ports = self.int_br.get_vif_port_set()
        if ports == registered_ports:
            return
        added = ports - registered_ports
        removed = registered_ports - ports
        return {'current': ports,
                'added': added,
                'removed': removed}

    def treat_devices_added(self, devices):
        resync = False
        for device in devices:
            LOG.info("Port %s added", device)
            try:
                details = self.plugin_rpc.get_device_details(self.context,
                                                             device,
                                                             self.agent_id)
            except Exception as e:
                LOG.debug("Unable to get port details for %s: %s", device, e)
                resync = True
                continue
            if 'port_id' in details:
                LOG.info("Port %s updated. Details: %s", device, details)
                port = self.int_br.get_vif_port_by_id(details['port_id'])
                if port:
                    if details['admin_state_up']:
                        self.port_bound(port, details['network_id'],
                                        details['vlan_id'])
                    else:
                        self.port_unbound(port, details['network_id'])
            else:
                LOG.debug("Device %s not defined on plugin", device)
        return resync

    def treat_devices_removed(self, devices):
        resync = False
        for device in devices:
            LOG.info("Attachment %s removed", device)
            try:
                details = self.plugin_rpc.update_device_down(self.context,
                                                             device,
                                                             self.agent_id)
            except Exception as e:
                LOG.debug("port_removed failed for %s: %s", device, e)
                resync = True
            if details['exists']:
                LOG.info("Port %s updated.", device)
                # Nothing to do regarding local networking
            else:
                LOG.debug("Device %s not defined on plugin", device)
        return resync

    def process_network_ports(self, port_info):
        resync_a = False
        resync_b = False
        if 'added' in port_info:
            resync_a = self.treat_devices_added(port_info['added'])
        if 'removed' in port_info:
            resync_b = self.treat_devices_removed(port_info['removed'])
        # If one of the above opertaions fails => resync with plugin
        return (resync_a | resync_b)

    def tunnel_sync(self):
        resync = False
        try:
            details = self.plugin_rpc.tunnel_sync(self.context, self.local_ip)
            tunnels = details['tunnels']
            for tunnel in tunnels:
                if self.local_ip != tunnel['ip_address']:
                    tun_name = 'gre-%s' % tunnel['id']
                    self.tun_br.add_tunnel_port(tun_name, tunnel['ip_address'])
        except Exception as e:
            LOG.debug("Unable to sync tunnel IP %s: %s", self.local_ip, e)
            resync = True
        return resync

    def rpc_loop(self):
        sync = True
        ports = set()
        tunnel_sync = True

        while True:
            start = time.time()
            if sync:
                LOG.info("Agent out of sync with plugin!")
                ports.clear()
                sync = False

            # Notify the plugin of tunnel IP
            if tunnel_sync:
                LOG.info("Agent tunnel out of sync with plugin!")
                tunnel_sync = self.tunnel_sync()

            port_info = self.update_ports(ports)

            # notify plugin about port deltas
            if port_info:
                LOG.debug("Agent loop has new devices!")
                # If treat devices fails - indicates must resync with plugin
                sync = self.process_network_ports(port_info)
                ports = port_info['current']

            # sleep till end of polling interval
            elapsed = (time.time() - start)
            if (elapsed < self.polling_interval):
                time.sleep(self.polling_interval - elapsed)
            else:
                LOG.debug("Loop iteration exceeded interval (%s vs. %s)!",
                          self.polling_interval, elapsed)

    def daemon_loop(self, db_connection_url):
        if self.rpc:
            self.rpc_loop()
        else:
            self.db_loop(db_connection_url)


def main():
>>>>>>> 1277e47c
    cfg.CONF(args=sys.argv, project='quantum')

    # (TODO) gary - swap with common logging
    logging_config.setup_logging(cfg.CONF)

<<<<<<< HEAD
=======
    # Determine which agent type to use.
    enable_tunneling = cfg.CONF.OVS.enable_tunneling
>>>>>>> 1277e47c
    integ_br = cfg.CONF.OVS.integration_bridge
    db_connection_url = cfg.CONF.DATABASE.sql_connection
    polling_interval = cfg.CONF.AGENT.polling_interval
    reconnect_interval = cfg.CONF.DATABASE.reconnect_interval
    root_helper = cfg.CONF.AGENT.root_helper
    rpc = cfg.CONF.AGENT.rpc
<<<<<<< HEAD
    tun_br = cfg.CONF.OVS.tunnel_bridge
    local_ip = cfg.CONF.OVS.local_ip
    enable_tunneling = cfg.CONF.OVS.enable_tunneling

    bridge_mappings = {}
    for mapping in cfg.CONF.OVS.bridge_mappings:
        mapping = mapping.strip()
        if mapping != '':
            try:
                physical_network, bridge = mapping.split(':')
                bridge_mappings[physical_network] = bridge
                LOG.info("Physical network %s mapped to bridge %s",
                         physical_network, bridge)
            except ValueError as ex:
                LOG.error("Invalid bridge mapping: \'%s\' - %s", mapping, ex)
                sys.exit(1)

    plugin = OVSQuantumAgent(integ_br, tun_br, local_ip, bridge_mappings,
                             root_helper, polling_interval,
                             reconnect_interval, rpc, enable_tunneling)
=======

    if enable_tunneling:
        # Get parameters for OVSQuantumTunnelAgent
        tun_br = cfg.CONF.OVS.tunnel_bridge
        # Mandatory parameter.
        local_ip = cfg.CONF.OVS.local_ip
        plugin = OVSQuantumTunnelAgent(integ_br, tun_br, local_ip, root_helper,
                                       polling_interval, reconnect_interval,
                                       rpc)
    else:
        # Get parameters for OVSQuantumAgent.
        plugin = OVSQuantumAgent(integ_br, root_helper, polling_interval,
                                 reconnect_interval, rpc)
>>>>>>> 1277e47c

    # Start everything.
    plugin.daemon_loop(db_connection_url)

    sys.exit(0)

if __name__ == "__main__":
    eventlet.monkey_patch()
    main()<|MERGE_RESOLUTION|>--- conflicted
+++ resolved
@@ -28,16 +28,10 @@
 from sqlalchemy.ext import sqlsoup
 
 from quantum.agent import rpc as agent_rpc
-<<<<<<< HEAD
 from quantum.agent.linux import ip_lib
 from quantum.agent.linux import ovs_lib
 from quantum.agent.linux import utils
 from quantum.common import constants as q_const
-=======
-from quantum.agent.linux import ovs_lib
-from quantum.agent.linux import utils
-from quantum.common import constants
->>>>>>> 1277e47c
 from quantum.common import config as logging_config
 from quantum.common import topics
 from quantum.openstack.common import cfg
@@ -45,10 +39,7 @@
 from quantum.openstack.common import rpc
 from quantum.openstack.common.rpc import dispatcher
 from quantum.plugins.openvswitch.common import config
-<<<<<<< HEAD
 from quantum.plugins.openvswitch.common import constants
-=======
->>>>>>> 1277e47c
 
 logging.basicConfig()
 LOG = logging.getLogger(__name__)
@@ -71,12 +62,9 @@
         self.vif_ports = vif_ports
 
     def __str__(self):
-<<<<<<< HEAD
         return ("lv-id = %s type = %s phys-net = %s phys-id = %s" %
                 (self.vlan, self.network_type, self.physical_network,
                  self.segmentation_id))
-=======
-        return "lv-id = %s ls-id = %s" % (self.vlan, self.lsw_id)
 
 
 class Port(object):
@@ -109,335 +97,6 @@
         return hash(self.id)
 
 
-class OVSRpcCallbacks():
-
-    # Set RPC API version to 1.0 by default.
-    RPC_API_VERSION = '1.0'
-
-    def __init__(self, context, int_br, local_ip=None, tun_br=None):
-        self.context = context
-        self.int_br = int_br
-        # Tunneling variables
-        self.local_ip = local_ip
-        self.tun_br = tun_br
-
-    def network_delete(self, context, **kwargs):
-        LOG.debug("network_delete received")
-        network_id = kwargs.get('network_id')
-        # (TODO) garyk delete the bridge interface
-        LOG.debug("Delete %s", network_id)
-
-    def port_update(self, context, **kwargs):
-        LOG.debug("port_update received")
-        port = kwargs.get('port')
-        vif_port = self.int_br.get_vif_port_by_id(port['id'])
-        if vif_port:
-            if port['admin_state_up']:
-                vlan_id = kwargs.get('vlan_id')
-                # create the networking for the port
-                self.int_br.set_db_attribute("Port", vif_port.port_name,
-                                             "tag", str(vlan_id))
-                self.int_br.delete_flows(in_port=vif_port.ofport)
-            else:
-                self.int_br.clear_db_attribute("Port", vif_port.port_name,
-                                               "tag")
-
-    def tunnel_update(self, context, **kwargs):
-        LOG.debug("tunnel_update received")
-        tunnel_ip = kwargs.get('tunnel_ip')
-        tunnel_id = kwargs.get('tunnel_id')
-        if tunnel_ip == self.local_ip:
-            return
-        tun_name = 'gre-%s' % tunnel_id
-        self.tun_br.add_tunnel_port(tun_name, tunnel_ip)
-
-    def create_rpc_dispatcher(self):
-        '''Get the rpc dispatcher for this manager.
-
-        If a manager would like to set an rpc API version, or support more than
-        one class as the target of rpc messages, override this method.
-        '''
-        return dispatcher.RpcDispatcher([self])
-
-
-class OVSQuantumAgent(object):
-
-    def __init__(self, integ_br, root_helper, polling_interval,
-                 reconnect_interval, rpc):
-        self.root_helper = root_helper
-        self.setup_integration_br(integ_br)
-        self.polling_interval = polling_interval
-        self.reconnect_interval = reconnect_interval
-        self.rpc = rpc
-        if rpc:
-            self.setup_rpc(integ_br)
-
-    def setup_rpc(self, integ_br):
-        mac = utils.get_interface_mac(integ_br)
-        self.agent_id = '%s' % (mac.replace(":", ""))
-        self.topic = topics.AGENT
-        self.plugin_rpc = agent_rpc.PluginApi(topics.PLUGIN)
-
-        # RPC network init
-        self.context = context.RequestContext('quantum', 'quantum',
-                                              is_admin=False)
-        # Handle updates from service
-        self.callbacks = OVSRpcCallbacks(self.context, self.int_br)
-        self.dispatcher = self.callbacks.create_rpc_dispatcher()
-        # Define the listening consumers for the agent
-        consumers = [[topics.PORT, topics.UPDATE],
-                     [topics.NETWORK, topics.DELETE]]
-        self.connection = agent_rpc.create_consumers(self.dispatcher,
-                                                     self.topic,
-                                                     consumers)
-
-    def port_bound(self, port, vlan_id):
-        self.int_br.set_db_attribute("Port", port.port_name,
-                                     "tag", str(vlan_id))
-        self.int_br.delete_flows(in_port=port.ofport)
->>>>>>> 1277e47c
-
-
-<<<<<<< HEAD
-class Port(object):
-    """Represents a quantum port.
-
-    Class stores port data in a ORM-free way, so attributres are
-    still available even if a row has been deleted.
-    """
-
-    def __init__(self, p):
-        self.id = p.id
-        self.network_id = p.network_id
-        self.device_id = p.device_id
-        self.admin_state_up = p.admin_state_up
-        self.status = p.status
-
-    def __eq__(self, other):
-        '''Compare only fields that will cause us to re-wire.'''
-        try:
-            return (self and other
-                    and self.id == other.id
-                    and self.admin_state_up == other.admin_state_up)
-        except:
-            return False
-=======
-    def setup_integration_br(self, integ_br):
-        self.int_br = ovs_lib.OVSBridge(integ_br, self.root_helper)
-        self.int_br.remove_all_flows()
-        # switch all traffic using L2 learning
-        self.int_br.add_flow(priority=1, actions="normal")
-
-    def db_loop(self, db_connection_url):
-        '''Main processing loop for Non-Tunneling Agent.
-
-        :param options: database information - in the event need to reconnect
-        '''
-        self.local_vlan_map = {}
-        old_local_bindings = {}
-        old_vif_ports = {}
-        db_connected = False
-
-        while True:
-            if not db_connected:
-                time.sleep(self.reconnect_interval)
-                db = sqlsoup.SqlSoup(db_connection_url)
-                db_connected = True
-                LOG.info("Connecting to database \"%s\" on %s" %
-                         (db.engine.url.database, db.engine.url.host))
-
-            all_bindings = {}
-            try:
-                ports = db.ports.all()
-            except Exception, e:
-                LOG.info("Unable to get port bindings! Exception: %s" % e)
-                db_connected = False
-                continue
-
-            for port in ports:
-                all_bindings[port.id] = port
-
-            vlan_bindings = {}
-            try:
-                vlan_binds = db.vlan_bindings.all()
-            except Exception, e:
-                LOG.info("Unable to get vlan bindings! Exception: %s" % e)
-                db_connected = False
-                continue
-
-            for bind in vlan_binds:
-                vlan_bindings[bind.network_id] = bind.vlan_id
-
-            new_vif_ports = {}
-            new_local_bindings = {}
-            vif_ports = self.int_br.get_vif_ports()
-            for p in vif_ports:
-                new_vif_ports[p.vif_id] = p
-                if p.vif_id in all_bindings:
-                    net_id = all_bindings[p.vif_id].network_id
-                    new_local_bindings[p.vif_id] = net_id
-                else:
-                    # no binding, put him on the 'dead vlan'
-                    self.int_br.set_db_attribute("Port", p.port_name, "tag",
-                                                 DEAD_VLAN_TAG)
-                    self.int_br.add_flow(priority=2,
-                                         in_port=p.ofport,
-                                         actions="drop")
-
-                old_b = old_local_bindings.get(p.vif_id, None)
-                new_b = new_local_bindings.get(p.vif_id, None)
-
-                if old_b != new_b:
-                    if old_b is not None:
-                        LOG.info("Removing binding to net-id = %s for %s"
-                                 % (old_b, str(p)))
-                        self.port_unbound(p, True)
-                        if p.vif_id in all_bindings:
-                            all_bindings[p.vif_id].status = (
-                                constants.PORT_STATUS_DOWN)
-                    if new_b is not None:
-                        # If we don't have a binding we have to stick it on
-                        # the dead vlan
-                        net_id = all_bindings[p.vif_id].network_id
-                        vlan_id = vlan_bindings.get(net_id, DEAD_VLAN_TAG)
-                        self.port_bound(p, vlan_id)
-                        if p.vif_id in all_bindings:
-                            all_bindings[p.vif_id].status = (
-                                constants.PORT_STATUS_ACTIVE)
-                        LOG.info(("Adding binding to net-id = %s "
-                                  "for %s on vlan %s") %
-                                 (new_b, str(p), vlan_id))
-
-            for vif_id in old_vif_ports:
-                if vif_id not in new_vif_ports:
-                    LOG.info("Port Disappeared: %s" % vif_id)
-                    if vif_id in old_local_bindings:
-                        old_b = old_local_bindings[vif_id]
-                        self.port_unbound(old_vif_ports[vif_id], False)
-                    if vif_id in all_bindings:
-                        all_bindings[vif_id].status = (
-                            constants.PORT_STATUS_DOWN)
-
-            old_vif_ports = new_vif_ports
-            old_local_bindings = new_local_bindings
-            try:
-                db.commit()
-            except Exception, e:
-                LOG.info("Unable to commit to database! Exception: %s" % e)
-                db.rollback()
-                old_local_bindings = {}
-                old_vif_ports = {}
-
-            time.sleep(self.polling_interval)
-
-    def update_ports(self, registered_ports):
-        ports = self.int_br.get_vif_port_set()
-        if ports == registered_ports:
-            return
-        added = ports - registered_ports
-        removed = registered_ports - ports
-        return {'current': ports,
-                'added': added,
-                'removed': removed}
-
-    def treat_devices_added(self, devices):
-        resync = False
-        for device in devices:
-            LOG.info("Port %s added", device)
-            try:
-                details = self.plugin_rpc.get_device_details(self.context,
-                                                             device,
-                                                             self.agent_id)
-            except Exception as e:
-                LOG.debug("Unable to get port details for %s: %s", device, e)
-                resync = True
-                continue
-            if 'port_id' in details:
-                LOG.info("Port %s updated. Details: %s", device, details)
-                port = self.int_br.get_vif_port_by_id(details['port_id'])
-                if port:
-                    if details['admin_state_up']:
-                        self.port_bound(port, details['vlan_id'])
-                    else:
-                        self.port_unbound(port, True)
-            else:
-                LOG.debug("Device %s not defined on plugin", device)
-        return resync
-
-    def treat_devices_removed(self, devices):
-        resync = False
-        for device in devices:
-            LOG.info("Attachment %s removed", device)
-            try:
-                details = self.plugin_rpc.update_device_down(self.context,
-                                                             device,
-                                                             self.agent_id)
-            except Exception as e:
-                LOG.debug("port_removed failed for %s: %s", device, e)
-                resync = True
-            if details['exists']:
-                LOG.info("Port %s updated.", device)
-                # Nothing to do regarding local networking
-            else:
-                LOG.debug("Device %s not defined on plugin", device)
-        return resync
-
-    def process_network_ports(self, port_info):
-        resync_a = False
-        resync_b = False
-        if 'added' in port_info:
-            resync_a = self.treat_devices_added(port_info['added'])
-        if 'removed' in port_info:
-            resync_b = self.treat_devices_removed(port_info['removed'])
-        # If one of the above opertaions fails => resync with plugin
-        return (resync_a | resync_b)
-
-    def rpc_loop(self):
-        sync = True
-        ports = set()
-
-        while True:
-            start = time.time()
-            if sync:
-                LOG.info("Agent out of sync with plugin!")
-                ports.clear()
-                sync = False
-
-            port_info = self.update_ports(ports)
-
-            # notify plugin about port deltas
-            if port_info:
-                LOG.debug("Agent loop has new devices!")
-                # If treat devices fails - indicates must resync with plugin
-                sync = self.process_network_ports(port_info)
-                ports = port_info['current']
-
-            # sleep till end of polling interval
-            elapsed = (time.time() - start)
-            if (elapsed < self.polling_interval):
-                time.sleep(self.polling_interval - elapsed)
-            else:
-                LOG.debug("Loop iteration exceeded interval (%s vs. %s)!",
-                          self.polling_interval, elapsed)
-
-    def daemon_loop(self, db_connection_url):
-        if self.rpc:
-            self.rpc_loop()
-        else:
-            self.db_loop(db_connection_url)
-
-
-class OVSQuantumTunnelAgent(object):
-    '''Implements OVS-based tunneling.
->>>>>>> 1277e47c
-
-    def __ne__(self, other):
-        return not self.__eq__(other)
-
-    def __hash__(self):
-        return hash(self.id)
-
-
 class OVSQuantumAgent(object):
     '''Implements OVS-based tunneling, VLANs and flat networks.
 
@@ -471,34 +130,23 @@
     # Upper bound on available vlans.
     MAX_VLAN_TAG = 4094
 
-<<<<<<< HEAD
     # Set RPC API version to 1.0 by default.
     RPC_API_VERSION = '1.0'
 
     def __init__(self, integ_br, tun_br, local_ip,
                  bridge_mappings, root_helper,
                  polling_interval, reconnect_interval, rpc, enable_tunneling):
-=======
-    def __init__(self, integ_br, tun_br, local_ip, root_helper,
-                 polling_interval, reconnect_interval, rpc):
->>>>>>> 1277e47c
         '''Constructor.
 
         :param integ_br: name of the integration bridge.
         :param tun_br: name of the tunnel bridge.
         :param local_ip: local IP address of this hypervisor.
-<<<<<<< HEAD
         :param bridge_mappings: mappings from phyiscal interface to bridge.
-=======
->>>>>>> 1277e47c
         :param root_helper: utility to use when running shell cmds.
         :param polling_interval: interval (secs) to poll DB.
         :param reconnect_internal: retry interval (secs) on DB error.
         :param rpc: if True use RPC interface to interface with plugin.
-<<<<<<< HEAD
         :param enable_tunneling: if True enable GRE networks.
-=======
->>>>>>> 1277e47c
         '''
         self.root_helper = root_helper
         self.available_local_vlans = set(
@@ -507,40 +155,6 @@
         self.setup_integration_br(integ_br)
         self.setup_physical_bridges(bridge_mappings)
         self.local_vlan_map = {}
-<<<<<<< HEAD
-=======
-
-        self.polling_interval = polling_interval
-        self.reconnect_interval = reconnect_interval
-
-        self.local_ip = local_ip
-        self.tunnel_count = 0
-        self.setup_tunnel_br(tun_br)
-        self.rpc = rpc
-        if rpc:
-            self.setup_rpc(integ_br)
-
-    def setup_rpc(self, integ_br):
-        mac = utils.get_interface_mac(integ_br)
-        self.agent_id = '%s%s' % ('ovs', (mac.replace(":", "")))
-        self.topic = topics.AGENT
-        self.plugin_rpc = agent_rpc.PluginApi(topics.PLUGIN)
-
-        # RPC network init
-        self.context = context.RequestContext('quantum', 'quantum',
-                                              is_admin=False)
-        # Handle updates from service
-        self.callbacks = OVSRpcCallbacks(self.context, self.int_br,
-                                         self.local_ip, self.tun_br)
-        self.dispatcher = self.callbacks.create_rpc_dispatcher()
-        # Define the listening consumers for the agent
-        consumers = [[topics.PORT, topics.UPDATE],
-                     [topics.NETWORK, topics.DELETE],
-                     [config.TUNNEL, topics.UPDATE]]
-        self.connection = agent_rpc.create_consumers(self.dispatcher,
-                                                     self.topic,
-                                                     consumers)
->>>>>>> 1277e47c
 
         self.polling_interval = polling_interval
         self.reconnect_interval = reconnect_interval
@@ -634,7 +248,6 @@
             LOG.error("No local VLAN available for net-id=%s", net_uuid)
             return
         lvid = self.available_local_vlans.pop()
-<<<<<<< HEAD
         LOG.info("Assigning %s as local vlan for net-id=%s", lvid, net_uuid)
         self.local_vlan_map[net_uuid] = LocalVLANMapping(lvid, network_type,
                                                          physical_network,
@@ -698,20 +311,6 @@
         else:
             LOG.error("Cannot provision unknown network type %s for "
                       "net-id=%s", network_type, net_uuid)
-=======
-        LOG.info("Assigning %s as local vlan for net-id=%s" % (lvid, net_uuid))
-        self.local_vlan_map[net_uuid] = LocalVLANMapping(lvid, lsw_id)
-
-        # outbound
-        self.tun_br.add_flow(priority=4, in_port=self.patch_int_ofport,
-                             dl_vlan=lvid,
-                             actions="set_tunnel:%s,normal" % lsw_id)
-        # inbound bcast/mcast
-        self.tun_br.add_flow(priority=3, tun_id=lsw_id,
-                             dl_dst="01:00:00:00:00:00/01:00:00:00:00:00",
-                             actions="mod_vlan_vid:%s,output:%s" %
-                             (lvid, self.patch_int_ofport))
->>>>>>> 1277e47c
 
     def reclaim_local_vlan(self, net_uuid, lvm):
         '''Reclaim a local VLAN.
@@ -719,7 +318,6 @@
         :param net_uuid: the network uuid associated with this vlan.
         :param lvm: a LocalVLANMapping object that tracks (vlan, lsw_id,
             vif_ids) mapping.'''
-<<<<<<< HEAD
         LOG.info("Reclaiming vlan = %s from net-id = %s", lvm.vlan, net_uuid)
 
         if lvm.network_type == constants.TYPE_GRE:
@@ -760,15 +358,6 @@
 
     def port_bound(self, port, net_uuid,
                    network_type, physical_network, segmentation_id):
-=======
-        LOG.info("reclaming vlan = %s from net-id = %s" % (lvm.vlan, net_uuid))
-        self.tun_br.delete_flows(tun_id=lvm.lsw_id)
-        self.tun_br.delete_flows(dl_vlan=lvm.vlan)
-        del self.local_vlan_map[net_uuid]
-        self.available_local_vlans.add(lvm.vlan)
-
-    def port_bound(self, port, net_uuid, lsw_id):
->>>>>>> 1277e47c
         '''Bind port to net_uuid/lsw_id and install flow for inbound traffic
         to vm.
 
@@ -807,7 +396,6 @@
         Removes corresponding local vlan mapping object if this is its last
         VIF.
 
-<<<<<<< HEAD
         :param vif_id: the id of the vif
         :param net_uuid: the net_uuid this port is associated with.'''
         if net_uuid is None:
@@ -815,12 +403,6 @@
 
         if not self.local_vlan_map.get(net_uuid):
             LOG.info('port_unbound() net_uuid %s not in local_vlan_map',
-=======
-        :param port: a ovslib.VifPort object.
-        :param net_uuid: the net_uuid this port is associated with.'''
-        if net_uuid not in self.local_vlan_map:
-            LOG.info('port_unbound() net_uuid %s not in local_vlan_map' %
->>>>>>> 1277e47c
                      net_uuid)
             return
         lvm = self.local_vlan_map[net_uuid]
@@ -871,7 +453,6 @@
                                                            "patch-int")
         self.patch_int_ofport = self.tun_br.add_patch_port("patch-int",
                                                            "patch-tun")
-<<<<<<< HEAD
         if int(self.patch_tun_ofport) < 0 or int(self.patch_int_ofport) < 0:
             LOG.error("Failed to create OVS patch port. Cannot have tunneling "
                       "enabled on this agent, since this version of OVS does "
@@ -926,16 +507,10 @@
             int_veth.link.set_up()
             phys_veth.link.set_up()
 
-=======
-        self.tun_br.remove_all_flows()
-        self.tun_br.add_flow(priority=1, actions="drop")
-
->>>>>>> 1277e47c
     def manage_tunnels(self, tunnel_ips, old_tunnel_ips, db):
         if self.local_ip in tunnel_ips:
             tunnel_ips.remove(self.local_ip)
         else:
-<<<<<<< HEAD
             db.ovs_tunnel_ips.insert(ip_address=self.local_ip)
 
         new_tunnel_ips = tunnel_ips - old_tunnel_ips
@@ -1206,283 +781,24 @@
             self.rpc_loop()
         else:
             self.db_loop(db_connection_url)
-=======
-            db.tunnel_ips.insert(ip_address=self.local_ip)
-
-        new_tunnel_ips = tunnel_ips - old_tunnel_ips
-        if new_tunnel_ips:
-            LOG.info("adding tunnels to: %s" % new_tunnel_ips)
-            for ip in new_tunnel_ips:
-                tun_name = "gre-" + str(self.tunnel_count)
-                self.tun_br.add_tunnel_port(tun_name, ip)
-                self.tunnel_count += 1
-
-    def rollback_until_success(self, db):
-        while True:
-            time.sleep(self.reconnect_interval)
-            try:
-                db.rollback()
-                break
-            except:
-                LOG.exception("Problem connecting to database")
-
-    def db_loop(self, db_connection_url):
-        '''Main processing loop for Tunneling Agent.
-
-        :param options: database information - in the event need to reconnect
-        '''
-        old_local_bindings = {}
-        old_vif_ports = {}
-        old_tunnel_ips = set()
-
-        db = sqlsoup.SqlSoup(db_connection_url)
-        LOG.info("Connecting to database \"%s\" on %s" %
-                 (db.engine.url.database, db.engine.url.host))
-
-        while True:
-            try:
-                all_bindings = dict((p.id, Port(p))
-                                    for p in db.ports.all())
-                all_bindings_vif_port_ids = set(all_bindings)
-                lsw_id_bindings = dict((bind.network_id, bind.vlan_id)
-                                       for bind in db.vlan_bindings.all())
-
-                tunnel_ips = set(x.ip_address for x in db.tunnel_ips.all())
-                self.manage_tunnels(tunnel_ips, old_tunnel_ips, db)
-
-                # Get bindings from OVS bridge.
-                vif_ports = self.int_br.get_vif_ports()
-                new_vif_ports = dict([(p.vif_id, p) for p in vif_ports])
-                new_vif_ports_ids = set(new_vif_ports.keys())
-
-                old_vif_ports_ids = set(old_vif_ports.keys())
-                dead_vif_ports_ids = (new_vif_ports_ids -
-                                      all_bindings_vif_port_ids)
-                dead_vif_ports = [new_vif_ports[p] for p in dead_vif_ports_ids]
-                disappeared_vif_ports_ids = (old_vif_ports_ids -
-                                             new_vif_ports_ids)
-                new_local_bindings_ids = (all_bindings_vif_port_ids.
-                                          intersection(new_vif_ports_ids))
-                new_local_bindings = dict([(p, all_bindings.get(p))
-                                           for p in new_vif_ports_ids])
-                new_bindings = set(
-                    (p, old_local_bindings.get(p),
-                     new_local_bindings.get(p)) for p in new_vif_ports_ids)
-                changed_bindings = set([b for b in new_bindings
-                                        if b[2] != b[1]])
-
-                LOG.debug('all_bindings: %s', all_bindings)
-                LOG.debug('lsw_id_bindings: %s', lsw_id_bindings)
-                LOG.debug('new_vif_ports_ids: %s', new_vif_ports_ids)
-                LOG.debug('dead_vif_ports_ids: %s', dead_vif_ports_ids)
-                LOG.debug('old_vif_ports_ids: %s', old_vif_ports_ids)
-                LOG.debug('new_local_bindings_ids: %s',
-                          new_local_bindings_ids)
-                LOG.debug('new_local_bindings: %s', new_local_bindings)
-                LOG.debug('new_bindings: %s', new_bindings)
-                LOG.debug('changed_bindings: %s', changed_bindings)
-
-                # Take action.
-                for p in dead_vif_ports:
-                    LOG.info("No quantum binding for port " + str(p)
-                             + "putting on dead vlan")
-                    self.port_dead(p)
-
-                for b in changed_bindings:
-                    port_id, old_port, new_port = b
-                    p = new_vif_ports[port_id]
-                    if old_port:
-                        old_net_uuid = old_port.network_id
-                        LOG.info("Removing binding to net-id = " +
-                                 old_net_uuid + " for " + str(p)
-                                 + " added to dead vlan")
-                        self.port_unbound(p, old_net_uuid)
-                        if p.vif_id in all_bindings:
-                            all_bindings[p.vif_id].status = (
-                                constants.PORT_STATUS_DOWN)
-                        if not new_port:
-                            self.port_dead(p)
-
-                    if new_port:
-                        new_net_uuid = new_port.network_id
-                        if new_net_uuid not in lsw_id_bindings:
-                            LOG.warn("No ls-id binding found for net-id '%s'" %
-                                     new_net_uuid)
-                            continue
-
-                        lsw_id = lsw_id_bindings[new_net_uuid]
-                        self.port_bound(p, new_net_uuid, lsw_id)
-                        all_bindings[p.vif_id].status = (
-                            constants.PORT_STATUS_ACTIVE)
-                        LOG.info("Port %s on net-id = %s bound to %s " % (
-                                 str(p), new_net_uuid,
-                                 str(self.local_vlan_map[new_net_uuid])))
-
-                for vif_id in disappeared_vif_ports_ids:
-                    LOG.info("Port Disappeared: " + vif_id)
-                    if vif_id in all_bindings:
-                        all_bindings[vif_id].status = (
-                            constants.PORT_STATUS_DOWN)
-                    old_port = old_local_bindings.get(vif_id)
-                    if old_port:
-                        self.port_unbound(old_vif_ports[vif_id],
-                                          old_port.network_id)
-                # commit any DB changes and expire
-                # data loaded from the database
-                db.commit()
-
-                # sleep and re-initialize state for next pass
-                time.sleep(self.polling_interval)
-                old_tunnel_ips = tunnel_ips
-                old_vif_ports = new_vif_ports
-                old_local_bindings = new_local_bindings
->>>>>>> 1277e47c
 
             except:
                 LOG.exception("Main-loop Exception:")
                 self.rollback_until_success(db)
 
-<<<<<<< HEAD
 def main():
     eventlet.monkey_patch()
-=======
-    def update_ports(self, registered_ports):
-        ports = self.int_br.get_vif_port_set()
-        if ports == registered_ports:
-            return
-        added = ports - registered_ports
-        removed = registered_ports - ports
-        return {'current': ports,
-                'added': added,
-                'removed': removed}
-
-    def treat_devices_added(self, devices):
-        resync = False
-        for device in devices:
-            LOG.info("Port %s added", device)
-            try:
-                details = self.plugin_rpc.get_device_details(self.context,
-                                                             device,
-                                                             self.agent_id)
-            except Exception as e:
-                LOG.debug("Unable to get port details for %s: %s", device, e)
-                resync = True
-                continue
-            if 'port_id' in details:
-                LOG.info("Port %s updated. Details: %s", device, details)
-                port = self.int_br.get_vif_port_by_id(details['port_id'])
-                if port:
-                    if details['admin_state_up']:
-                        self.port_bound(port, details['network_id'],
-                                        details['vlan_id'])
-                    else:
-                        self.port_unbound(port, details['network_id'])
-            else:
-                LOG.debug("Device %s not defined on plugin", device)
-        return resync
-
-    def treat_devices_removed(self, devices):
-        resync = False
-        for device in devices:
-            LOG.info("Attachment %s removed", device)
-            try:
-                details = self.plugin_rpc.update_device_down(self.context,
-                                                             device,
-                                                             self.agent_id)
-            except Exception as e:
-                LOG.debug("port_removed failed for %s: %s", device, e)
-                resync = True
-            if details['exists']:
-                LOG.info("Port %s updated.", device)
-                # Nothing to do regarding local networking
-            else:
-                LOG.debug("Device %s not defined on plugin", device)
-        return resync
-
-    def process_network_ports(self, port_info):
-        resync_a = False
-        resync_b = False
-        if 'added' in port_info:
-            resync_a = self.treat_devices_added(port_info['added'])
-        if 'removed' in port_info:
-            resync_b = self.treat_devices_removed(port_info['removed'])
-        # If one of the above opertaions fails => resync with plugin
-        return (resync_a | resync_b)
-
-    def tunnel_sync(self):
-        resync = False
-        try:
-            details = self.plugin_rpc.tunnel_sync(self.context, self.local_ip)
-            tunnels = details['tunnels']
-            for tunnel in tunnels:
-                if self.local_ip != tunnel['ip_address']:
-                    tun_name = 'gre-%s' % tunnel['id']
-                    self.tun_br.add_tunnel_port(tun_name, tunnel['ip_address'])
-        except Exception as e:
-            LOG.debug("Unable to sync tunnel IP %s: %s", self.local_ip, e)
-            resync = True
-        return resync
-
-    def rpc_loop(self):
-        sync = True
-        ports = set()
-        tunnel_sync = True
-
-        while True:
-            start = time.time()
-            if sync:
-                LOG.info("Agent out of sync with plugin!")
-                ports.clear()
-                sync = False
-
-            # Notify the plugin of tunnel IP
-            if tunnel_sync:
-                LOG.info("Agent tunnel out of sync with plugin!")
-                tunnel_sync = self.tunnel_sync()
-
-            port_info = self.update_ports(ports)
-
-            # notify plugin about port deltas
-            if port_info:
-                LOG.debug("Agent loop has new devices!")
-                # If treat devices fails - indicates must resync with plugin
-                sync = self.process_network_ports(port_info)
-                ports = port_info['current']
-
-            # sleep till end of polling interval
-            elapsed = (time.time() - start)
-            if (elapsed < self.polling_interval):
-                time.sleep(self.polling_interval - elapsed)
-            else:
-                LOG.debug("Loop iteration exceeded interval (%s vs. %s)!",
-                          self.polling_interval, elapsed)
-
-    def daemon_loop(self, db_connection_url):
-        if self.rpc:
-            self.rpc_loop()
-        else:
-            self.db_loop(db_connection_url)
-
-
-def main():
->>>>>>> 1277e47c
     cfg.CONF(args=sys.argv, project='quantum')
 
     # (TODO) gary - swap with common logging
     logging_config.setup_logging(cfg.CONF)
 
-<<<<<<< HEAD
-=======
-    # Determine which agent type to use.
-    enable_tunneling = cfg.CONF.OVS.enable_tunneling
->>>>>>> 1277e47c
     integ_br = cfg.CONF.OVS.integration_bridge
     db_connection_url = cfg.CONF.DATABASE.sql_connection
     polling_interval = cfg.CONF.AGENT.polling_interval
     reconnect_interval = cfg.CONF.DATABASE.reconnect_interval
     root_helper = cfg.CONF.AGENT.root_helper
     rpc = cfg.CONF.AGENT.rpc
-<<<<<<< HEAD
     tun_br = cfg.CONF.OVS.tunnel_bridge
     local_ip = cfg.CONF.OVS.local_ip
     enable_tunneling = cfg.CONF.OVS.enable_tunneling
@@ -1503,21 +819,6 @@
     plugin = OVSQuantumAgent(integ_br, tun_br, local_ip, bridge_mappings,
                              root_helper, polling_interval,
                              reconnect_interval, rpc, enable_tunneling)
-=======
-
-    if enable_tunneling:
-        # Get parameters for OVSQuantumTunnelAgent
-        tun_br = cfg.CONF.OVS.tunnel_bridge
-        # Mandatory parameter.
-        local_ip = cfg.CONF.OVS.local_ip
-        plugin = OVSQuantumTunnelAgent(integ_br, tun_br, local_ip, root_helper,
-                                       polling_interval, reconnect_interval,
-                                       rpc)
-    else:
-        # Get parameters for OVSQuantumAgent.
-        plugin = OVSQuantumAgent(integ_br, root_helper, polling_interval,
-                                 reconnect_interval, rpc)
->>>>>>> 1277e47c
 
     # Start everything.
     plugin.daemon_loop(db_connection_url)
