# vim: tabstop=4 shiftwidth=4 softtabstop=4
# Copyright 2011 Nicira Networks, Inc.
# All Rights Reserved.
#
#    Licensed under the Apache License, Version 2.0 (the "License"); you may
#    not use this file except in compliance with the License. You may obtain
#    a copy of the License at
#
#         http://www.apache.org/licenses/LICENSE-2.0
#
#    Unless required by applicable law or agreed to in writing, software
#    distributed under the License is distributed on an "AS IS" BASIS, WITHOUT
#    WARRANTIES OR CONDITIONS OF ANY KIND, either express or implied. See the
#    License for the specific language governing permissions and limitations
#    under the License.
# @author: Somik Behera, Nicira Networks, Inc.
# @author: Brad Hall, Nicira Networks, Inc.
# @author: Dan Wendlandt, Nicira Networks, Inc.
# @author: Dave Lapsley, Nicira Networks, Inc.
# @author: Aaron Rosen, Nicira Networks, Inc.
# @author: Bob Kukura, Red Hat, Inc.

import logging
import os

from quantum.api.v2 import attributes
<<<<<<< HEAD
from quantum.common import constants as q_const
from quantum.common import exceptions as q_exc
from quantum.common import topics
from quantum.db import db_base_plugin_v2
from quantum.db import dhcp_rpc_base
from quantum.db import l3_db
from quantum.extensions import providernet as provider
=======
from quantum.common import constants
from quantum.common import exceptions as q_exc
from quantum.common import topics
from quantum.db import api as db
from quantum.db import db_base_plugin_v2
from quantum.db import dhcp_rpc_base
from quantum.db import l3_db
from quantum.db import models_v2
>>>>>>> 1277e47c
from quantum.openstack.common import context
from quantum.openstack.common import cfg
from quantum.openstack.common import rpc
from quantum.openstack.common.rpc import dispatcher
from quantum.openstack.common.rpc import proxy
from quantum.plugins.openvswitch.common import config
<<<<<<< HEAD
from quantum.plugins.openvswitch.common import constants
=======
>>>>>>> 1277e47c
from quantum.plugins.openvswitch import ovs_db_v2
from quantum import policy


LOG = logging.getLogger(__name__)


class OVSRpcCallbacks(dhcp_rpc_base.DhcpRpcCallbackMixin):

    # Set RPC API version to 1.0 by default.
    RPC_API_VERSION = '1.0'

<<<<<<< HEAD
    def __init__(self, rpc_context, notifier):
        self.rpc_context = rpc_context
=======
    def __init__(self, context, notifier):
        self.context = context
>>>>>>> 1277e47c
        self.notifier = notifier

    def create_rpc_dispatcher(self):
        '''Get the rpc dispatcher for this manager.

        If a manager would like to set an rpc API version, or support more than
        one class as the target of rpc messages, override this method.
        '''
        return dispatcher.RpcDispatcher([self])

<<<<<<< HEAD
    def get_device_details(self, rpc_context, **kwargs):
=======
    def get_device_details(self, context, **kwargs):
>>>>>>> 1277e47c
        """Agent requests device details"""
        agent_id = kwargs.get('agent_id')
        device = kwargs.get('device')
        LOG.debug("Device %s details requested from %s", device, agent_id)
        port = ovs_db_v2.get_port(device)
        if port:
<<<<<<< HEAD
            binding = ovs_db_v2.get_network_binding(None, port['network_id'])
            entry = {'device': device,
                     'network_id': port['network_id'],
                     'port_id': port['id'],
                     'admin_state_up': port['admin_state_up'],
                     'network_type': binding.network_type,
                     'segmentation_id': binding.segmentation_id,
                     'physical_network': binding.physical_network}
            # Set the port status to UP
            ovs_db_v2.set_port_status(port['id'], q_const.PORT_STATUS_ACTIVE)
=======
            vlan_id = ovs_db_v2.get_vlan(port['network_id'])
            entry = {'device': device,
                     'vlan_id': vlan_id,
                     'network_id': port['network_id'],
                     'port_id': port['id'],
                     'admin_state_up': port['admin_state_up']}
            # Set the port status to UP
            ovs_db_v2.set_port_status(port['id'], constants.PORT_STATUS_ACTIVE)
>>>>>>> 1277e47c
        else:
            entry = {'device': device}
            LOG.debug("%s can not be found in database", device)
        return entry

<<<<<<< HEAD
    def update_device_down(self, rpc_context, **kwargs):
=======
    def update_device_down(self, context, **kwargs):
>>>>>>> 1277e47c
        """Device no longer exists on agent"""
        # (TODO) garyk - live migration and port status
        agent_id = kwargs.get('agent_id')
        device = kwargs.get('device')
        LOG.debug("Device %s no longer exists on %s", device, agent_id)
        port = ovs_db_v2.get_port(device)
        if port:
            entry = {'device': device,
                     'exists': True}
            # Set port status to DOWN
<<<<<<< HEAD
            ovs_db_v2.set_port_status(port['id'], q_const.PORT_STATUS_DOWN)
=======
            ovs_db_v2.set_port_status(port['id'], constants.PORT_STATUS_DOWN)
>>>>>>> 1277e47c
        else:
            entry = {'device': device,
                     'exists': False}
            LOG.debug("%s can not be found in database", device)
        return entry

<<<<<<< HEAD
    def tunnel_sync(self, rpc_context, **kwargs):
=======
    def tunnel_sync(self, context, **kwargs):
>>>>>>> 1277e47c
        """Update new tunnel.

        Updates the datbase with the tunnel IP. All listening agents will also
        be notified about the new tunnel IP.
        """
        tunnel_ip = kwargs.get('tunnel_ip')
        # Update the database with the IP
<<<<<<< HEAD
        tunnel = ovs_db_v2.add_tunnel_endpoint(tunnel_ip)
        tunnels = ovs_db_v2.get_tunnel_endpoints()
        entry = dict()
        entry['tunnels'] = tunnels
        # Notify all other listening agents
        self.notifier.tunnel_update(self.rpc_context, tunnel.ip_address,
=======
        tunnel = ovs_db_v2.add_tunnel(tunnel_ip)
        tunnels = ovs_db_v2.get_tunnels()
        entry = dict()
        entry['tunnels'] = tunnels
        # Notify all other listening agents
        self.notifier.tunnel_update(self.context, tunnel.ip_address,
>>>>>>> 1277e47c
                                    tunnel.id)
        # Return the list of tunnels IP's to the agent
        return entry


class AgentNotifierApi(proxy.RpcProxy):
    '''Agent side of the linux bridge rpc API.

    API version history:
        1.0 - Initial version.

    '''

    BASE_RPC_API_VERSION = '1.0'

    def __init__(self, topic):
        super(AgentNotifierApi, self).__init__(
            topic=topic, default_version=self.BASE_RPC_API_VERSION)
        self.topic_network_delete = topics.get_topic_name(topic,
                                                          topics.NETWORK,
                                                          topics.DELETE)
        self.topic_port_update = topics.get_topic_name(topic,
                                                       topics.PORT,
                                                       topics.UPDATE)
        self.topic_tunnel_update = topics.get_topic_name(topic,
<<<<<<< HEAD
                                                         constants.TUNNEL,
=======
                                                         config.TUNNEL,
>>>>>>> 1277e47c
                                                         topics.UPDATE)

    def network_delete(self, context, network_id):
        self.fanout_cast(context,
                         self.make_msg('network_delete',
                                       network_id=network_id),
                         topic=self.topic_network_delete)

<<<<<<< HEAD
    def port_update(self, context, port, network_type, segmentation_id,
                    physical_network):
        self.fanout_cast(context,
                         self.make_msg('port_update',
                                       port=port,
                                       network_type=network_type,
                                       segmentation_id=segmentation_id,
                                       physical_network=physical_network),
=======
    def port_update(self, context, port, vlan_id):
        self.fanout_cast(context,
                         self.make_msg('port_update',
                                       port=port,
                                       vlan_id=vlan_id),
>>>>>>> 1277e47c
                         topic=self.topic_port_update)

    def tunnel_update(self, context, tunnel_ip, tunnel_id):
        self.fanout_cast(context,
                         self.make_msg('tunnel_update',
                                       tunnel_ip=tunnel_ip,
                                       tunnel_id=tunnel_id),
                         topic=self.topic_tunnel_update)


class OVSQuantumPluginV2(db_base_plugin_v2.QuantumDbPluginV2,
                         l3_db.L3_NAT_db_mixin):
    """Implement the Quantum abstractions using Open vSwitch.

    Depending on whether tunneling is enabled, either a GRE tunnel or
    a new VLAN is created for each network. An agent is relied upon to
    perform the actual OVS configuration on each host.

    The provider extension is also supported. As discussed in
    https://bugs.launchpad.net/quantum/+bug/1023156, this class could
    be simplified, and filtering on extended attributes could be
    handled, by adding support for extended attributes to the
    QuantumDbPluginV2 base class. When that occurs, this class should
    be updated to take advantage of it.
    """

    # This attribute specifies whether the plugin supports or not
    # bulk operations. Name mangling is used in order to ensure it
    # is qualified by class
    __native_bulk_support = True
<<<<<<< HEAD
    supported_extension_aliases = ["provider", "router"]

    def __init__(self, configfile=None):
        ovs_db_v2.initialize()
        self._parse_network_vlan_ranges()
        ovs_db_v2.sync_vlan_allocations(self.network_vlan_ranges)
        self.tenant_network_type = cfg.CONF.OVS.tenant_network_type
        if self.tenant_network_type not in [constants.TYPE_LOCAL,
                                            constants.TYPE_VLAN,
                                            constants.TYPE_GRE,
                                            constants.TYPE_NONE]:
            LOG.error("Invalid tenant_network_type: %s",
                      self.tenant_network_type)
            sys.exit(1)
        self.enable_tunneling = cfg.CONF.OVS.enable_tunneling
        self.tunnel_id_ranges = []
        if self.enable_tunneling:
            self._parse_tunnel_id_ranges()
            ovs_db_v2.sync_tunnel_allocations(self.tunnel_id_ranges)
        elif self.tenant_network_type == constants.TYPE_GRE:
            LOG.error("Tunneling disabled but tenant_network_type is 'gre'")
            sys.exit(1)
=======
    supported_extension_aliases = ["provider", "os-quantum-router"]

    def __init__(self, configfile=None):
        self.enable_tunneling = cfg.CONF.OVS.enable_tunneling
        options = {"sql_connection": cfg.CONF.DATABASE.sql_connection}
        options.update({'base': models_v2.model_base.BASEV2})
        sql_max_retries = cfg.CONF.DATABASE.sql_max_retries
        options.update({"sql_max_retries": sql_max_retries})
        reconnect_interval = cfg.CONF.DATABASE.reconnect_interval
        options.update({"reconnect_interval": reconnect_interval})
        db.configure_db(options)

        # update the vlan_id table based on current configuration
        ovs_db_v2.update_vlan_id_pool()
>>>>>>> 1277e47c
        self.agent_rpc = cfg.CONF.AGENT.rpc
        self.setup_rpc()

    def setup_rpc(self):
        # RPC support
        self.topic = topics.PLUGIN
<<<<<<< HEAD
        self.rpc_context = context.RequestContext('quantum', 'quantum',
                                                  is_admin=False)
        self.conn = rpc.create_connection(new=True)
        self.notifier = AgentNotifierApi(topics.AGENT)
        self.callbacks = OVSRpcCallbacks(self.rpc_context, self.notifier)
=======
        self.context = context.RequestContext('quantum', 'quantum',
                                              is_admin=False)
        self.conn = rpc.create_connection(new=True)
        self.notifier = AgentNotifierApi(topics.AGENT)
        self.callbacks = OVSRpcCallbacks(self.context, self.notifier)
>>>>>>> 1277e47c
        self.dispatcher = self.callbacks.create_rpc_dispatcher()
        self.conn.create_consumer(self.topic, self.dispatcher,
                                  fanout=False)
        # Consume from all consumers in a thread
        self.conn.consume_in_thread()

<<<<<<< HEAD
    def _parse_network_vlan_ranges(self):
        self.network_vlan_ranges = {}
        for entry in cfg.CONF.OVS.network_vlan_ranges:
            entry = entry.strip()
            if ':' in entry:
                try:
                    physical_network, vlan_min, vlan_max = entry.split(':')
                    self._add_network_vlan_range(physical_network.strip(),
                                                 int(vlan_min),
                                                 int(vlan_max))
                except ValueError as ex:
                    LOG.error("Invalid network VLAN range: \'%s\' - %s",
                              entry, ex)
                    sys.exit(1)
            else:
                self._add_network(entry)
        LOG.info("Network VLAN ranges: %s", self.network_vlan_ranges)

    def _add_network_vlan_range(self, physical_network, vlan_min, vlan_max):
        self._add_network(physical_network)
        self.network_vlan_ranges[physical_network].append((vlan_min, vlan_max))

    def _add_network(self, physical_network):
        if physical_network not in self.network_vlan_ranges:
            self.network_vlan_ranges[physical_network] = []

    def _parse_tunnel_id_ranges(self):
        for entry in cfg.CONF.OVS.tunnel_id_ranges:
            entry = entry.strip()
            try:
                tun_min, tun_max = entry.split(':')
                self.tunnel_id_ranges.append((int(tun_min), int(tun_max)))
            except ValueError as ex:
                LOG.error("Invalid tunnel ID range: \'%s\' - %s", entry, ex)
                sys.exit(1)
        LOG.info("Tunnel ID ranges: %s", self.tunnel_id_ranges)

=======
>>>>>>> 1277e47c
    # TODO(rkukura) Use core mechanism for attribute authorization
    # when available.

    def _check_provider_view_auth(self, context, network):
        return policy.check(context,
                            "extension:provider_network:view",
                            network)

    def _enforce_provider_set_auth(self, context, network):
        return policy.enforce(context,
                              "extension:provider_network:set",
                              network)

<<<<<<< HEAD
    def _extend_network_dict_provider(self, context, network):
        if self._check_provider_view_auth(context, network):
            binding = ovs_db_v2.get_network_binding(context.session,
                                                    network['id'])
            network[provider.NETWORK_TYPE] = binding.network_type
            if binding.network_type == constants.TYPE_GRE:
                network[provider.PHYSICAL_NETWORK] = None
                network[provider.SEGMENTATION_ID] = binding.segmentation_id
            elif binding.network_type == constants.TYPE_FLAT:
                network[provider.PHYSICAL_NETWORK] = binding.physical_network
                network[provider.SEGMENTATION_ID] = None
            elif binding.network_type == constants.TYPE_VLAN:
                network[provider.PHYSICAL_NETWORK] = binding.physical_network
                network[provider.SEGMENTATION_ID] = binding.segmentation_id
            elif binding.network_type == constants.TYPE_LOCAL:
                network[provider.PHYSICAL_NETWORK] = None
                network[provider.SEGMENTATION_ID] = None

    def _process_provider_create(self, context, attrs):
        network_type = attrs.get(provider.NETWORK_TYPE)
        physical_network = attrs.get(provider.PHYSICAL_NETWORK)
        segmentation_id = attrs.get(provider.SEGMENTATION_ID)

        network_type_set = attributes.is_attr_set(network_type)
        physical_network_set = attributes.is_attr_set(physical_network)
        segmentation_id_set = attributes.is_attr_set(segmentation_id)

        if not (network_type_set or physical_network_set or
                segmentation_id_set):
=======
    def _extend_network_dict(self, context, network):
        if self._check_provider_view_auth(context, network):
            if not self.enable_tunneling:
                network['provider:vlan_id'] = ovs_db_v2.get_vlan(
                    network['id'], context.session)

    def _process_provider_create(self, context, attrs):
        network_type = attrs.get('provider:network_type')
        physical_network = attrs.get('provider:physical_network')
        vlan_id = attrs.get('provider:vlan_id')

        network_type_set = attributes.is_attr_set(network_type)
        physical_network_set = attributes.is_attr_set(physical_network)
        vlan_id_set = attributes.is_attr_set(vlan_id)

        if not (network_type_set or physical_network_set or vlan_id_set):
>>>>>>> 1277e47c
            return (None, None, None)

        # Authorize before exposing plugin details to client
        self._enforce_provider_set_auth(context, attrs)

        if not network_type_set:
            msg = _("provider:network_type required")
            raise q_exc.InvalidInput(error_message=msg)
<<<<<<< HEAD
        elif network_type == constants.TYPE_FLAT:
            if segmentation_id_set:
                msg = _("provider:segmentation_id specified for flat network")
                raise q_exc.InvalidInput(error_message=msg)
            else:
                segmentation_id = constants.FLAT_VLAN_ID
        elif network_type == constants.TYPE_VLAN:
            if not segmentation_id_set:
                msg = _("provider:segmentation_id required")
                raise q_exc.InvalidInput(error_message=msg)
            if segmentation_id < 1 or segmentation_id > 4094:
                msg = _("provider:segmentation_id out of range "
                        "(1 through 4094)")
                raise q_exc.InvalidInput(error_message=msg)
        elif network_type == constants.TYPE_GRE:
            if not self.enable_tunneling:
                msg = _("GRE networks are not enabled")
                raise q_exc.InvalidInput(error_message=msg)
            if physical_network_set:
                msg = _("provider:physical_network specified for GRE "
                        "network")
                raise q_exc.InvalidInput(error_message=msg)
            else:
                physical_network = None
            if not segmentation_id_set:
                msg = _("provider:segmentation_id required")
                raise q_exc.InvalidInput(error_message=msg)
        elif network_type == constants.TYPE_LOCAL:
            if physical_network_set:
                msg = _("provider:physical_network specified for local "
                        "network")
                raise q_exc.InvalidInput(error_message=msg)
            else:
                physical_network = None
            if segmentation_id_set:
                msg = _("provider:segmentation_id specified for local "
                        "network")
                raise q_exc.InvalidInput(error_message=msg)
            else:
                segmentation_id = None
        else:
            msg = _("provider:network_type %s not supported" % network_type)
            raise q_exc.InvalidInput(error_message=msg)

        if network_type in [constants.TYPE_VLAN, constants.TYPE_FLAT]:
            if physical_network_set:
                if physical_network not in self.network_vlan_ranges:
                    msg = _("unknown provider:physical_network %s" %
                            physical_network)
                    raise q_exc.InvalidInput(error_message=msg)
            elif 'default' in self.network_vlan_ranges:
                physical_network = 'default'
            else:
                msg = _("provider:physical_network required")
                raise q_exc.InvalidInput(error_message=msg)

        return (network_type, physical_network, segmentation_id)

    def _check_provider_update(self, context, attrs):
        network_type = attrs.get(provider.NETWORK_TYPE)
        physical_network = attrs.get(provider.PHYSICAL_NETWORK)
        segmentation_id = attrs.get(provider.SEGMENTATION_ID)

        network_type_set = attributes.is_attr_set(network_type)
        physical_network_set = attributes.is_attr_set(physical_network)
        segmentation_id_set = attributes.is_attr_set(segmentation_id)

        if not (network_type_set or physical_network_set or
                segmentation_id_set):
=======
        elif network_type == 'flat':
            msg = _("plugin does not support flat networks")
            raise q_exc.InvalidInput(error_message=msg)
        # REVISIT(rkukura) to be enabled in phase 3
        #    if vlan_id_set:
        #        msg = _("provider:vlan_id specified for flat network")
        #        raise q_exc.InvalidInput(error_message=msg)
        #    else:
        #        vlan_id = db.FLAT_VLAN_ID
        elif network_type == 'vlan':
            if not vlan_id_set:
                msg = _("provider:vlan_id required")
                raise q_exc.InvalidInput(error_message=msg)
        else:
            msg = _("invalid provider:network_type %s" % network_type)
            raise q_exc.InvalidInput(error_message=msg)

        if physical_network_set:
            msg = _("plugin does not support specifying physical_network")
            raise q_exc.InvalidInput(error_message=msg)
        # REVISIT(rkukura) to be enabled in phase 3
        #    if physical_network not in self.physical_networks:
        #        msg = _("unknown provider:physical_network %s" %
        #                physical_network)
        #        raise q_exc.InvalidInput(error_message=msg)
        #elif 'default' in self.physical_networks:
        #    physical_network = 'default'
        #else:
        #    msg = _("provider:physical_network required")
        #    raise q_exc.InvalidInput(error_message=msg)

        return (network_type, physical_network, vlan_id)

    def _check_provider_update(self, context, attrs):
        network_type = attrs.get('provider:network_type')
        physical_network = attrs.get('provider:physical_network')
        vlan_id = attrs.get('provider:vlan_id')

        network_type_set = attributes.is_attr_set(network_type)
        physical_network_set = attributes.is_attr_set(physical_network)
        vlan_id_set = attributes.is_attr_set(vlan_id)

        if not (network_type_set or physical_network_set or vlan_id_set):
>>>>>>> 1277e47c
            return

        # Authorize before exposing plugin details to client
        self._enforce_provider_set_auth(context, attrs)

        msg = _("plugin does not support updating provider attributes")
        raise q_exc.InvalidInput(error_message=msg)

    def create_network(self, context, network):
        (network_type, physical_network,
<<<<<<< HEAD
         segmentation_id) = self._process_provider_create(context,
                                                          network['network'])

        session = context.session
        with session.begin(subtransactions=True):
            if not network_type:
                # tenant network
                network_type = self.tenant_network_type
                if network_type == constants.TYPE_NONE:
                    raise q_exc.TenantNetworksDisabled()
                elif network_type == constants.TYPE_VLAN:
                    (physical_network,
                     segmentation_id) = ovs_db_v2.reserve_vlan(session)
                elif network_type == constants.TYPE_GRE:
                    segmentation_id = ovs_db_v2.reserve_tunnel(session)
                # no reservation needed for TYPE_LOCAL
            else:
                # provider network
                if network_type in [constants.TYPE_VLAN, constants.TYPE_FLAT]:
                    ovs_db_v2.reserve_specific_vlan(session, physical_network,
                                                    segmentation_id)
                elif network_type == constants.TYPE_GRE:
                    ovs_db_v2.reserve_specific_tunnel(session, segmentation_id)
                # no reservation needed for TYPE_LOCAL
            net = super(OVSQuantumPluginV2, self).create_network(context,
                                                                 network)
            ovs_db_v2.add_network_binding(session, net['id'], network_type,
                                          physical_network, segmentation_id)

            self._process_l3_create(context, network['network'], net['id'])
            self._extend_network_dict_provider(context, net)
            self._extend_network_dict_l3(context, net)
            # note - exception will rollback entire transaction
        LOG.debug("Created network: %s", net['id'])
=======
         vlan_id) = self._process_provider_create(context,
                                                  network['network'])

        net = super(OVSQuantumPluginV2, self).create_network(context, network)
        try:
            if not network_type:
                vlan_id = ovs_db_v2.reserve_vlan_id(context.session)
            else:
                ovs_db_v2.reserve_specific_vlan_id(vlan_id, context.session)
        except Exception:
            super(OVSQuantumPluginV2, self).delete_network(context, net['id'])
            raise

        LOG.debug("Created network: %s" % net['id'])
        ovs_db_v2.add_vlan_binding(vlan_id, str(net['id']), context.session)
        self._extend_network_dict(context, net)
>>>>>>> 1277e47c
        return net

    def update_network(self, context, id, network):
        self._check_provider_update(context, network['network'])

<<<<<<< HEAD
        session = context.session
        with session.begin(subtransactions=True):
            net = super(OVSQuantumPluginV2, self).update_network(context, id,
                                                                 network)
            self._process_l3_update(context, network['network'], id)
            self._extend_network_dict_provider(context, net)
            self._extend_network_dict_l3(context, net)
        return net

    def delete_network(self, context, id):
        session = context.session
        with session.begin(subtransactions=True):
            binding = ovs_db_v2.get_network_binding(session, id)
            super(OVSQuantumPluginV2, self).delete_network(context, id)
            if binding.network_type == constants.TYPE_GRE:
                ovs_db_v2.release_tunnel(session, binding.segmentation_id,
                                         self.tunnel_id_ranges)
            elif binding.network_type in [constants.TYPE_VLAN,
                                          constants.TYPE_FLAT]:
                ovs_db_v2.release_vlan(session, binding.physical_network,
                                       binding.segmentation_id,
                                       self.network_vlan_ranges)
            # the network_binding record is deleted via cascade from
            # the network record, so explicit removal is not necessary
        if self.agent_rpc:
            self.notifier.network_delete(self.rpc_context, id)

    def get_network(self, context, id, fields=None):
        net = super(OVSQuantumPluginV2, self).get_network(context, id, None)
        self._extend_network_dict_provider(context, net)
        self._extend_network_dict_l3(context, net)
        return self._fields(net, fields)

    def get_networks(self, context, filters=None, fields=None):
        nets = super(OVSQuantumPluginV2, self).get_networks(context, filters,
                                                            None)
        for net in nets:
            self._extend_network_dict_provider(context, net)
            self._extend_network_dict_l3(context, net)

        # TODO(rkukura): Filter on extended provider attributes.
        nets = self._filter_nets_l3(context, nets, filters)

=======
        net = super(OVSQuantumPluginV2, self).update_network(context, id,
                                                             network)
        self._extend_network_dict(context, net)
        return net

    def delete_network(self, context, id):
        vlan_id = ovs_db_v2.get_vlan(id)
        result = super(OVSQuantumPluginV2, self).delete_network(context, id)
        ovs_db_v2.release_vlan_id(vlan_id)
        if self.agent_rpc:
            self.notifier.network_delete(self.context, id)
        return result

    def get_network(self, context, id, fields=None, verbose=None):
        net = super(OVSQuantumPluginV2, self).get_network(context, id,
                                                          None, verbose)
        self._extend_network_dict(context, net)
        return self._fields(net, fields)

    def get_networks(self, context, filters=None, fields=None, verbose=None):
        nets = super(OVSQuantumPluginV2, self).get_networks(context, filters,
                                                            None, verbose)
        for net in nets:
            self._extend_network_dict(context, net)
        # TODO(rkukura): Filter on extended attributes.
>>>>>>> 1277e47c
        return [self._fields(net, fields) for net in nets]

    def update_port(self, context, id, port):
        if self.agent_rpc:
            original_port = super(OVSQuantumPluginV2, self).get_port(context,
                                                                     id)
        port = super(OVSQuantumPluginV2, self).update_port(context, id, port)
        if self.agent_rpc:
            if original_port['admin_state_up'] != port['admin_state_up']:
<<<<<<< HEAD
                binding = ovs_db_v2.get_network_binding(None,
                                                        port['network_id'])
                self.notifier.port_update(self.rpc_context, port,
                                          binding.network_type,
                                          binding.segmentation_id,
                                          binding.physical_network)
        return port

    def delete_port(self, context, id, l3_port_check=True):

        # if needed, check to see if this is a port owned by
        # and l3-router.  If so, we should prevent deletion.
        if l3_port_check:
            self.prevent_l3_port_deletion(context, id)
=======
                vlan_id = ovs_db_v2.get_vlan(port['network_id'])
                self.notifier.port_update(self.context, port, vlan_id)
        return port

    def delete_port(self, context, id):
>>>>>>> 1277e47c
        self.disassociate_floatingips(context, id)
        return super(OVSQuantumPluginV2, self).delete_port(context, id)<|MERGE_RESOLUTION|>--- conflicted
+++ resolved
@@ -24,7 +24,6 @@
 import os
 
 from quantum.api.v2 import attributes
-<<<<<<< HEAD
 from quantum.common import constants as q_const
 from quantum.common import exceptions as q_exc
 from quantum.common import topics
@@ -32,26 +31,13 @@
 from quantum.db import dhcp_rpc_base
 from quantum.db import l3_db
 from quantum.extensions import providernet as provider
-=======
-from quantum.common import constants
-from quantum.common import exceptions as q_exc
-from quantum.common import topics
-from quantum.db import api as db
-from quantum.db import db_base_plugin_v2
-from quantum.db import dhcp_rpc_base
-from quantum.db import l3_db
-from quantum.db import models_v2
->>>>>>> 1277e47c
 from quantum.openstack.common import context
 from quantum.openstack.common import cfg
 from quantum.openstack.common import rpc
 from quantum.openstack.common.rpc import dispatcher
 from quantum.openstack.common.rpc import proxy
 from quantum.plugins.openvswitch.common import config
-<<<<<<< HEAD
 from quantum.plugins.openvswitch.common import constants
-=======
->>>>>>> 1277e47c
 from quantum.plugins.openvswitch import ovs_db_v2
 from quantum import policy
 
@@ -64,13 +50,8 @@
     # Set RPC API version to 1.0 by default.
     RPC_API_VERSION = '1.0'
 
-<<<<<<< HEAD
     def __init__(self, rpc_context, notifier):
         self.rpc_context = rpc_context
-=======
-    def __init__(self, context, notifier):
-        self.context = context
->>>>>>> 1277e47c
         self.notifier = notifier
 
     def create_rpc_dispatcher(self):
@@ -81,18 +62,13 @@
         '''
         return dispatcher.RpcDispatcher([self])
 
-<<<<<<< HEAD
     def get_device_details(self, rpc_context, **kwargs):
-=======
-    def get_device_details(self, context, **kwargs):
->>>>>>> 1277e47c
         """Agent requests device details"""
         agent_id = kwargs.get('agent_id')
         device = kwargs.get('device')
         LOG.debug("Device %s details requested from %s", device, agent_id)
         port = ovs_db_v2.get_port(device)
         if port:
-<<<<<<< HEAD
             binding = ovs_db_v2.get_network_binding(None, port['network_id'])
             entry = {'device': device,
                      'network_id': port['network_id'],
@@ -103,26 +79,12 @@
                      'physical_network': binding.physical_network}
             # Set the port status to UP
             ovs_db_v2.set_port_status(port['id'], q_const.PORT_STATUS_ACTIVE)
-=======
-            vlan_id = ovs_db_v2.get_vlan(port['network_id'])
-            entry = {'device': device,
-                     'vlan_id': vlan_id,
-                     'network_id': port['network_id'],
-                     'port_id': port['id'],
-                     'admin_state_up': port['admin_state_up']}
-            # Set the port status to UP
-            ovs_db_v2.set_port_status(port['id'], constants.PORT_STATUS_ACTIVE)
->>>>>>> 1277e47c
         else:
             entry = {'device': device}
             LOG.debug("%s can not be found in database", device)
         return entry
 
-<<<<<<< HEAD
     def update_device_down(self, rpc_context, **kwargs):
-=======
-    def update_device_down(self, context, **kwargs):
->>>>>>> 1277e47c
         """Device no longer exists on agent"""
         # (TODO) garyk - live migration and port status
         agent_id = kwargs.get('agent_id')
@@ -133,22 +95,14 @@
             entry = {'device': device,
                      'exists': True}
             # Set port status to DOWN
-<<<<<<< HEAD
             ovs_db_v2.set_port_status(port['id'], q_const.PORT_STATUS_DOWN)
-=======
-            ovs_db_v2.set_port_status(port['id'], constants.PORT_STATUS_DOWN)
->>>>>>> 1277e47c
         else:
             entry = {'device': device,
                      'exists': False}
             LOG.debug("%s can not be found in database", device)
         return entry
 
-<<<<<<< HEAD
     def tunnel_sync(self, rpc_context, **kwargs):
-=======
-    def tunnel_sync(self, context, **kwargs):
->>>>>>> 1277e47c
         """Update new tunnel.
 
         Updates the datbase with the tunnel IP. All listening agents will also
@@ -156,21 +110,12 @@
         """
         tunnel_ip = kwargs.get('tunnel_ip')
         # Update the database with the IP
-<<<<<<< HEAD
         tunnel = ovs_db_v2.add_tunnel_endpoint(tunnel_ip)
         tunnels = ovs_db_v2.get_tunnel_endpoints()
         entry = dict()
         entry['tunnels'] = tunnels
         # Notify all other listening agents
         self.notifier.tunnel_update(self.rpc_context, tunnel.ip_address,
-=======
-        tunnel = ovs_db_v2.add_tunnel(tunnel_ip)
-        tunnels = ovs_db_v2.get_tunnels()
-        entry = dict()
-        entry['tunnels'] = tunnels
-        # Notify all other listening agents
-        self.notifier.tunnel_update(self.context, tunnel.ip_address,
->>>>>>> 1277e47c
                                     tunnel.id)
         # Return the list of tunnels IP's to the agent
         return entry
@@ -196,11 +141,7 @@
                                                        topics.PORT,
                                                        topics.UPDATE)
         self.topic_tunnel_update = topics.get_topic_name(topic,
-<<<<<<< HEAD
                                                          constants.TUNNEL,
-=======
-                                                         config.TUNNEL,
->>>>>>> 1277e47c
                                                          topics.UPDATE)
 
     def network_delete(self, context, network_id):
@@ -209,7 +150,6 @@
                                        network_id=network_id),
                          topic=self.topic_network_delete)
 
-<<<<<<< HEAD
     def port_update(self, context, port, network_type, segmentation_id,
                     physical_network):
         self.fanout_cast(context,
@@ -218,13 +158,6 @@
                                        network_type=network_type,
                                        segmentation_id=segmentation_id,
                                        physical_network=physical_network),
-=======
-    def port_update(self, context, port, vlan_id):
-        self.fanout_cast(context,
-                         self.make_msg('port_update',
-                                       port=port,
-                                       vlan_id=vlan_id),
->>>>>>> 1277e47c
                          topic=self.topic_port_update)
 
     def tunnel_update(self, context, tunnel_ip, tunnel_id):
@@ -255,7 +188,6 @@
     # bulk operations. Name mangling is used in order to ensure it
     # is qualified by class
     __native_bulk_support = True
-<<<<<<< HEAD
     supported_extension_aliases = ["provider", "router"]
 
     def __init__(self, configfile=None):
@@ -278,48 +210,23 @@
         elif self.tenant_network_type == constants.TYPE_GRE:
             LOG.error("Tunneling disabled but tenant_network_type is 'gre'")
             sys.exit(1)
-=======
-    supported_extension_aliases = ["provider", "os-quantum-router"]
-
-    def __init__(self, configfile=None):
-        self.enable_tunneling = cfg.CONF.OVS.enable_tunneling
-        options = {"sql_connection": cfg.CONF.DATABASE.sql_connection}
-        options.update({'base': models_v2.model_base.BASEV2})
-        sql_max_retries = cfg.CONF.DATABASE.sql_max_retries
-        options.update({"sql_max_retries": sql_max_retries})
-        reconnect_interval = cfg.CONF.DATABASE.reconnect_interval
-        options.update({"reconnect_interval": reconnect_interval})
-        db.configure_db(options)
-
-        # update the vlan_id table based on current configuration
-        ovs_db_v2.update_vlan_id_pool()
->>>>>>> 1277e47c
         self.agent_rpc = cfg.CONF.AGENT.rpc
         self.setup_rpc()
 
     def setup_rpc(self):
         # RPC support
         self.topic = topics.PLUGIN
-<<<<<<< HEAD
         self.rpc_context = context.RequestContext('quantum', 'quantum',
                                                   is_admin=False)
         self.conn = rpc.create_connection(new=True)
         self.notifier = AgentNotifierApi(topics.AGENT)
         self.callbacks = OVSRpcCallbacks(self.rpc_context, self.notifier)
-=======
-        self.context = context.RequestContext('quantum', 'quantum',
-                                              is_admin=False)
-        self.conn = rpc.create_connection(new=True)
-        self.notifier = AgentNotifierApi(topics.AGENT)
-        self.callbacks = OVSRpcCallbacks(self.context, self.notifier)
->>>>>>> 1277e47c
         self.dispatcher = self.callbacks.create_rpc_dispatcher()
         self.conn.create_consumer(self.topic, self.dispatcher,
                                   fanout=False)
         # Consume from all consumers in a thread
         self.conn.consume_in_thread()
 
-<<<<<<< HEAD
     def _parse_network_vlan_ranges(self):
         self.network_vlan_ranges = {}
         for entry in cfg.CONF.OVS.network_vlan_ranges:
@@ -357,8 +264,6 @@
                 sys.exit(1)
         LOG.info("Tunnel ID ranges: %s", self.tunnel_id_ranges)
 
-=======
->>>>>>> 1277e47c
     # TODO(rkukura) Use core mechanism for attribute authorization
     # when available.
 
@@ -372,7 +277,6 @@
                               "extension:provider_network:set",
                               network)
 
-<<<<<<< HEAD
     def _extend_network_dict_provider(self, context, network):
         if self._check_provider_view_auth(context, network):
             binding = ovs_db_v2.get_network_binding(context.session,
@@ -402,24 +306,6 @@
 
         if not (network_type_set or physical_network_set or
                 segmentation_id_set):
-=======
-    def _extend_network_dict(self, context, network):
-        if self._check_provider_view_auth(context, network):
-            if not self.enable_tunneling:
-                network['provider:vlan_id'] = ovs_db_v2.get_vlan(
-                    network['id'], context.session)
-
-    def _process_provider_create(self, context, attrs):
-        network_type = attrs.get('provider:network_type')
-        physical_network = attrs.get('provider:physical_network')
-        vlan_id = attrs.get('provider:vlan_id')
-
-        network_type_set = attributes.is_attr_set(network_type)
-        physical_network_set = attributes.is_attr_set(physical_network)
-        vlan_id_set = attributes.is_attr_set(vlan_id)
-
-        if not (network_type_set or physical_network_set or vlan_id_set):
->>>>>>> 1277e47c
             return (None, None, None)
 
         # Authorize before exposing plugin details to client
@@ -428,7 +314,6 @@
         if not network_type_set:
             msg = _("provider:network_type required")
             raise q_exc.InvalidInput(error_message=msg)
-<<<<<<< HEAD
         elif network_type == constants.TYPE_FLAT:
             if segmentation_id_set:
                 msg = _("provider:segmentation_id specified for flat network")
@@ -498,51 +383,6 @@
 
         if not (network_type_set or physical_network_set or
                 segmentation_id_set):
-=======
-        elif network_type == 'flat':
-            msg = _("plugin does not support flat networks")
-            raise q_exc.InvalidInput(error_message=msg)
-        # REVISIT(rkukura) to be enabled in phase 3
-        #    if vlan_id_set:
-        #        msg = _("provider:vlan_id specified for flat network")
-        #        raise q_exc.InvalidInput(error_message=msg)
-        #    else:
-        #        vlan_id = db.FLAT_VLAN_ID
-        elif network_type == 'vlan':
-            if not vlan_id_set:
-                msg = _("provider:vlan_id required")
-                raise q_exc.InvalidInput(error_message=msg)
-        else:
-            msg = _("invalid provider:network_type %s" % network_type)
-            raise q_exc.InvalidInput(error_message=msg)
-
-        if physical_network_set:
-            msg = _("plugin does not support specifying physical_network")
-            raise q_exc.InvalidInput(error_message=msg)
-        # REVISIT(rkukura) to be enabled in phase 3
-        #    if physical_network not in self.physical_networks:
-        #        msg = _("unknown provider:physical_network %s" %
-        #                physical_network)
-        #        raise q_exc.InvalidInput(error_message=msg)
-        #elif 'default' in self.physical_networks:
-        #    physical_network = 'default'
-        #else:
-        #    msg = _("provider:physical_network required")
-        #    raise q_exc.InvalidInput(error_message=msg)
-
-        return (network_type, physical_network, vlan_id)
-
-    def _check_provider_update(self, context, attrs):
-        network_type = attrs.get('provider:network_type')
-        physical_network = attrs.get('provider:physical_network')
-        vlan_id = attrs.get('provider:vlan_id')
-
-        network_type_set = attributes.is_attr_set(network_type)
-        physical_network_set = attributes.is_attr_set(physical_network)
-        vlan_id_set = attributes.is_attr_set(vlan_id)
-
-        if not (network_type_set or physical_network_set or vlan_id_set):
->>>>>>> 1277e47c
             return
 
         # Authorize before exposing plugin details to client
@@ -553,7 +393,6 @@
 
     def create_network(self, context, network):
         (network_type, physical_network,
-<<<<<<< HEAD
          segmentation_id) = self._process_provider_create(context,
                                                           network['network'])
 
@@ -588,30 +427,11 @@
             self._extend_network_dict_l3(context, net)
             # note - exception will rollback entire transaction
         LOG.debug("Created network: %s", net['id'])
-=======
-         vlan_id) = self._process_provider_create(context,
-                                                  network['network'])
-
-        net = super(OVSQuantumPluginV2, self).create_network(context, network)
-        try:
-            if not network_type:
-                vlan_id = ovs_db_v2.reserve_vlan_id(context.session)
-            else:
-                ovs_db_v2.reserve_specific_vlan_id(vlan_id, context.session)
-        except Exception:
-            super(OVSQuantumPluginV2, self).delete_network(context, net['id'])
-            raise
-
-        LOG.debug("Created network: %s" % net['id'])
-        ovs_db_v2.add_vlan_binding(vlan_id, str(net['id']), context.session)
-        self._extend_network_dict(context, net)
->>>>>>> 1277e47c
         return net
 
     def update_network(self, context, id, network):
         self._check_provider_update(context, network['network'])
 
-<<<<<<< HEAD
         session = context.session
         with session.begin(subtransactions=True):
             net = super(OVSQuantumPluginV2, self).update_network(context, id,
@@ -655,33 +475,6 @@
         # TODO(rkukura): Filter on extended provider attributes.
         nets = self._filter_nets_l3(context, nets, filters)
 
-=======
-        net = super(OVSQuantumPluginV2, self).update_network(context, id,
-                                                             network)
-        self._extend_network_dict(context, net)
-        return net
-
-    def delete_network(self, context, id):
-        vlan_id = ovs_db_v2.get_vlan(id)
-        result = super(OVSQuantumPluginV2, self).delete_network(context, id)
-        ovs_db_v2.release_vlan_id(vlan_id)
-        if self.agent_rpc:
-            self.notifier.network_delete(self.context, id)
-        return result
-
-    def get_network(self, context, id, fields=None, verbose=None):
-        net = super(OVSQuantumPluginV2, self).get_network(context, id,
-                                                          None, verbose)
-        self._extend_network_dict(context, net)
-        return self._fields(net, fields)
-
-    def get_networks(self, context, filters=None, fields=None, verbose=None):
-        nets = super(OVSQuantumPluginV2, self).get_networks(context, filters,
-                                                            None, verbose)
-        for net in nets:
-            self._extend_network_dict(context, net)
-        # TODO(rkukura): Filter on extended attributes.
->>>>>>> 1277e47c
         return [self._fields(net, fields) for net in nets]
 
     def update_port(self, context, id, port):
@@ -691,7 +484,6 @@
         port = super(OVSQuantumPluginV2, self).update_port(context, id, port)
         if self.agent_rpc:
             if original_port['admin_state_up'] != port['admin_state_up']:
-<<<<<<< HEAD
                 binding = ovs_db_v2.get_network_binding(None,
                                                         port['network_id'])
                 self.notifier.port_update(self.rpc_context, port,
@@ -706,12 +498,5 @@
         # and l3-router.  If so, we should prevent deletion.
         if l3_port_check:
             self.prevent_l3_port_deletion(context, id)
-=======
-                vlan_id = ovs_db_v2.get_vlan(port['network_id'])
-                self.notifier.port_update(self.context, port, vlan_id)
-        return port
-
-    def delete_port(self, context, id):
->>>>>>> 1277e47c
         self.disassociate_floatingips(context, id)
         return super(OVSQuantumPluginV2, self).delete_port(context, id)