--- conflicted
+++ resolved
@@ -168,8 +168,6 @@
         binding_seg_id = odb.get_network_binding(None, network_id)
         return binding_seg_id.segmentation_id
 
-<<<<<<< HEAD
-=======
     def _get_all_segmentation_ids(self):
         vlan_ids = cdb.get_ovs_vlans()
         vlanids = ''
@@ -184,7 +182,6 @@
         else:
             return False
 
->>>>>>> 4946d4bb
     def create_network(self, context, network):
         """
         Perform this operation in the context of the configured device
@@ -197,19 +194,10 @@
                                                         self._func_name(),
                                                         args)
             vlan_id = self._get_segmentation_id(ovs_output[0]['id'])
-<<<<<<< HEAD
-            vlan_name = conf.VLAN_NAME_PREFIX + str(vlan_id)
-            vlan_ids = cdb.get_ovs_vlans()
-            vlanids = ''
-            for v_id in vlan_ids:
-                vlanids = str(v_id) + ',' + vlanids
-            vlanids = vlanids.strip(',')
-=======
             if not self._validate_vlan_id(vlan_id):
                 return ovs_output[0]
             vlan_name = conf.VLAN_NAME_PREFIX + str(vlan_id)
             vlanids = self._get_all_segmentation_ids()
->>>>>>> 4946d4bb
             args = [ovs_output[0]['tenant_id'], ovs_output[0]['name'],
                     ovs_output[0]['id'], vlan_name, vlan_id,
                     {'vlan_ids':vlanids}]
@@ -231,14 +219,6 @@
             args = [context, networks]
             ovs_output = self._plugins[
                 const.VSWITCH_PLUGIN].create_network_bulk(context, networks)
-<<<<<<< HEAD
-            vlan_ids = cdb.get_ovs_vlans()
-            vlanids = ''
-            for v_id in vlan_ids:
-                vlanids = str(v_id[0]) + ',' + vlanids
-            vlanids = vlanids.strip(',')
-=======
->>>>>>> 4946d4bb
             LOG.debug("ovs_output: %s\n " % ovs_output)
             vlanids = self._get_all_segmentation_ids()
             ovs_networks = ovs_output
@@ -266,13 +246,9 @@
                                                     self._func_name(),
                                                     args)
         vlan_id = self._get_segmentation_id(ovs_output[0]['id'])
-<<<<<<< HEAD
-        vlan_ids = ','.join(str(vlan[0]) for vlan in cdb.get_ovs_vlans())
-=======
         if not self._validate_vlan_id(vlan_id):
             return ovs_output[0]
         vlanids = self._get_all_segmentation_ids()
->>>>>>> 4946d4bb
         args = [ovs_output[0]['tenant_id'], id, {'vlan_id': vlan_id},
                 {'net_admin_state': ovs_output[0]['admin_state_up']},
                 {'vlan_ids': vlanids}]
@@ -291,16 +267,6 @@
             n = base_plugin_ref.get_network(context, id)
             tenant_id = n['tenant_id']
             vlan_id = self._get_segmentation_id(id)
-<<<<<<< HEAD
-            output = []
-            args = [tenant_id, id, {const.VLANID:vlan_id},
-                    {const.CONTEXT:context},
-                    {const.BASE_PLUGIN_REF:base_plugin_ref}]
-            nexus_output = self._invoke_plugin_per_device(const.NEXUS_PLUGIN,
-                                                          self._func_name(),
-                                                          args)
-=======
->>>>>>> 4946d4bb
             args = [context, id]
             ovs_output = self._invoke_plugin_per_device(const.VSWITCH_PLUGIN,
                                                         self._func_name(),
