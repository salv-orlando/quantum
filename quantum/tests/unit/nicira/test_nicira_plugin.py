--- conflicted
+++ resolved
@@ -93,12 +93,9 @@
 
 class TestNiciraNetworksV2(test_plugin.TestNetworksV2,
                            NiciraPluginV2TestCase):
-<<<<<<< HEAD
-=======
     pass
 
 
 class TestNiciraSecurityGroup(ext_sg.TestSecurityGroups,
                               NiciraSecurityGroupsTestCase):
->>>>>>> 50f12142
     pass