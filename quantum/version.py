--- conflicted
+++ resolved
@@ -21,11 +21,7 @@
                     'revision_id': 'LOCALREVISION',
                     'revno': 0}
 
-<<<<<<< HEAD
-QUANTUM_VERSION = ['2013', '1', None]
-=======
 QUANTUM_VERSION = ['2012', '2', '1']
->>>>>>> 4946d4bb
 YEAR, COUNT, REVSISION = QUANTUM_VERSION
 
 FINAL = False   # This becomes true at Release Candidate time
