--- conflicted
+++ resolved
@@ -1,5 +1,4 @@
 [VLANS]
-<<<<<<< HEAD
 # (StrOpt) Type of network to allocate for tenant networks. The
 # default value 'local' is useful only for single-box testing and
 # provides no connectivity between hosts. You MUST change this to
@@ -20,13 +19,6 @@
 #
 # Default: network_vlan_ranges =
 # Example: network_vlan_ranges = physnet1:1000:2999
-=======
-# (ListOpt) Comma-separated list of
-# <physical_network>:<vlan_min>:<vlan_max> tuples enumerating ranges
-# of VLAN IDs on named physical networks that are available for
-# allocation.
-# network_vlan_ranges = default:1000:2999
->>>>>>> 1277e47c
 
 [DATABASE]
 # This line MUST be changed to actually run the plugin.
@@ -44,7 +36,6 @@
 [LINUX_BRIDGE]
 # (ListOpt) Comma-separated list of
 # <physical_network>:<physical_interface> tuples mapping physical
-<<<<<<< HEAD
 # network names to the agent's node-specific physical network
 # interfaces to be used for flat and VLAN networks. All physical
 # networks listed in network_vlan_ranges on the server should have
@@ -52,25 +43,14 @@
 #
 # Default: physical_interface_mappings =
 # Example: physical_interface_mappings = physnet1:eth1
-=======
-# network names to agent's node-specific physical network
-# interfaces. Server uses physical network names for validation but
-# ignores interfaces.
-# physical_interface_mappings = default:eth1
->>>>>>> 1277e47c
 
 [AGENT]
 # Agent's polling interval in seconds
 polling_interval = 2
-<<<<<<< HEAD
 # Use "sudo quantum-rootwrap /etc/quantum/rootwrap.conf" to use the real
 # root filter facility.
 # Change to "sudo" to skip the filtering and just run the comand directly
 root_helper = "sudo"
-=======
-# Change to "sudo quantum-rootwrap" to limit commands that can be run
-# as root.
-root_helper = sudo
->>>>>>> 1277e47c
+
 # Use RPC messaging to interface between agent and plugin
 # rpc = True